# Copyright (C) 2015-2020 Martin Sandve Alnæs and Michal Habera
#
# This file is part of FFCX.(https://www.fenicsproject.org)
#
# SPDX-License-Identifier:    LGPL-3.0-or-later

import collections
import itertools
import logging

import ufl
from ffcx.codegeneration import integrals_template as ufc_integrals
from ffcx.codegeneration.backend import FFCXBackend
from ffcx.codegeneration.C.format_lines import format_indented_lines
from ffcx.codegeneration.utils import apply_permutations_to_data
from ffcx.ir.elementtables import piecewise_ttypes

logger = logging.getLogger("ffcx")


def generator(ir, parameters):
    logger.info("Generating code for integral:")
    logger.info(f"--- type: {ir.integral_type}")
    logger.info(f"--- name: {ir.name}")

    """Generate code for an integral."""
    factory_name = ir.name
    integral_type = ir.integral_type

    # Format declaration
    if integral_type == "custom":
        declaration = ufc_integrals.custom_declaration.format(factory_name=factory_name)
    else:
        declaration = ufc_integrals.declaration.format(factory_name=factory_name)

    # Create FFCX C backend
    backend = FFCXBackend(ir, parameters)

    # Configure kernel generator
    ig = IntegralGenerator(ir, backend)

    # Generate code ast for the tabulate_tensor body
    parts = ig.generate()

    # Format code as string
    body = format_indented_lines(parts.cs_format(ir.precision), 1)

    # Generate generic ffcx code snippets and add specific parts
    code = {}
    code["class_type"] = ir.integral_type + "_integral"
    code["name"] = ir.name
    code["members"] = ""
    code["constructor"] = ""
    code["constructor_arguments"] = ""
    code["initializer_list"] = ""
    code["destructor"] = ""

    # TODO: I don't know how to implement this using the format dict,
    # this will do for now:
    initializer_list = ", ".join("true" if enabled else "false" for enabled in ir.enabled_coefficients)
    if ir.enabled_coefficients:
        enabled_coeffs_code = f"[{len(ir.enabled_coefficients)}] = {{ {initializer_list} }};"
    else:
        enabled_coeffs_code = "[1] = {false};  /* No coefficients, but C does not permit zero-sized arrays */"

    code["enabled_coefficients"] = enabled_coeffs_code
    code["additional_includes_set"] = set()  # FIXME: Get this out of code[]
    code["tabulate_tensor"] = body

    if parameters["tabulate_tensor_void"]:
        code["tabulate_tensor"] = ""

    # Format tabulate tensor body
    tabulate_tensor_declaration = ufc_integrals.tabulate_implementation[
        integral_type]
    tabulate_tensor_fn = tabulate_tensor_declaration.format(
        factory_name=factory_name, tabulate_tensor=code["tabulate_tensor"])

    # Format implementation code
    if integral_type == "custom":
        implementation = ufc_integrals.custom_factory.format(
            factory_name=factory_name,
            enabled_coefficients=code["enabled_coefficients"],
            tabulate_tensor=tabulate_tensor_fn,
            needs_permutation_data=ir.needs_permutation_data)
    else:
        implementation = ufc_integrals.factory.format(
            factory_name=factory_name,
            enabled_coefficients=code["enabled_coefficients"],
            tabulate_tensor=tabulate_tensor_fn,
            needs_permutation_data=ir.needs_permutation_data)
<<<<<<< HEAD

    if parameters.get("sycl_defines", False):
        integral_name = "tabulate_tensor_" + factory_name
        int_type = "a" if ir.rank == 2 else "L"
        sycl_fname = "tabulate_" + ir.integral_type + "_" + int_type
        sycl_defines = "#define " + sycl_fname + " " + integral_name + "\n"
        implementation = sycl_defines + implementation

=======
>>>>>>> 3f686bef
    return declaration, implementation


class IntegralGenerator(object):
    def __init__(self, ir, backend):
        # Store ir
        self.ir = ir

        # Backend specific plugin with attributes
        # - language: for translating ufl operators to target language
        # - symbols: for translating ufl operators to target language
        # - definitions: for defining backend specific variables
        # - access: for accessing backend specific variables
        self.backend = backend

        # Set of operator names code has been generated for,
        # used in the end for selecting necessary includes
        self._ufl_names = set()

        # Initialize lookup tables for variable scopes
        self.init_scopes()

        # Cache
        self.shared_symbols = {}

        # Set of counters used for assigning names to intermediate variables
        self.symbol_counters = collections.defaultdict(int)

    def init_scopes(self):
        """Initialize variable scope dicts."""
        # Reset variables, separate sets for each quadrature rule
        self.scopes = {quadrature_rule: {} for quadrature_rule in self.ir.integrand.keys()}
        self.scopes[None] = {}

    def set_var(self, quadrature_rule, v, vaccess):
        """Set a new variable in variable scope dicts.

        Scope is determined by quadrature_rule which identifies the
        quadrature loop scope or None if outside quadrature loops.

        v is the ufl expression and vaccess is the CNodes
        expression to access the value in the code.

        """
        self.scopes[quadrature_rule][v] = vaccess

    def get_var(self, quadrature_rule, v):
        """Lookup ufl expression v in variable scope dicts.

        Scope is determined by quadrature rule which identifies the
        quadrature loop scope or None if outside quadrature loops.

        If v is not found in quadrature loop scope, the piecewise
        scope (None) is checked.

        Returns the CNodes expression to access the value in the code.
        """
        if v._ufl_is_literal_:
            return self.backend.ufl_to_language.get(v)
        f = self.scopes[quadrature_rule].get(v)
        if f is None:
            f = self.scopes[None].get(v)
        return f

    def new_temp_symbol(self, basename):
        """Create a new code symbol named basename + running counter."""
        L = self.backend.language
        name = "%s%d" % (basename, self.symbol_counters[basename])
        self.symbol_counters[basename] += 1
        return L.Symbol(name)

    def get_temp_symbol(self, tempname, key):
        key = (tempname, ) + key
        s = self.shared_symbols.get(key)
        defined = s is not None
        if not defined:
            s = self.new_temp_symbol(tempname)
            self.shared_symbols[key] = s
        return s, defined

    def generate(self):
        """Generate entire tabulate_tensor body.

        Assumes that the code returned from here will be wrapped in a context
        that matches a suitable version of the UFC tabulate_tensor signatures.
        """
        L = self.backend.language

        # Assert that scopes are empty: expecting this to be called only once
        assert not any(d for d in self.scopes.values())

        parts = []

        alignment = self.ir.params['assume_aligned']
        if alignment != -1:
            parts += [L.VerbatimStatement(f"A = (ufc_scalar_t*)__builtin_assume_aligned(A, {alignment});"),
                      L.VerbatimStatement(f"w = (const ufc_scalar_t*)__builtin_assume_aligned(w, {alignment});"),
                      L.VerbatimStatement(f"c = (const ufc_scalar_t*)__builtin_assume_aligned(c, {alignment});"),
                      L.VerbatimStatement(
                          f"coordinate_dofs = (const double*)__builtin_assume_aligned(coordinate_dofs, {alignment});")]

        # Generate the tables of quadrature points and weights
        parts += self.generate_quadrature_tables()

        # Generate the tables of basis function values and preintegrated
        # blocks
        parts += self.generate_element_tables()

        # Loop generation code will produce parts to go before
        # quadloops, to define the quadloops, and to go after the
        # quadloops
        all_preparts = []
        all_quadparts = []

        for rule in self.ir.integrand.keys():
            # Generate code to compute piecewise constant scalar factors
            all_preparts += self.generate_piecewise_partition(rule)

            # Generate code to integrate reusable blocks of final
            # element tensor
            preparts, quadparts = self.generate_quadrature_loop(rule)
            all_preparts += preparts
            all_quadparts += quadparts

        # Collect parts before, during, and after quadrature loops
        parts += all_preparts
        parts += all_quadparts

        return L.StatementList(parts)

    def generate_quadrature_tables(self):
        """Generate static tables of quadrature points and weights."""
        L = self.backend.language

        parts = []

        # No quadrature tables for custom (given argument) or point
        # (evaluation in single vertex)
        skip = ufl.custom_integral_types + ufl.measure.point_integral_types
        if self.ir.integral_type in skip:
            return parts

        padlen = self.ir.params["padlen"]

        # Loop over quadrature rules
        for quadrature_rule, integrand in self.ir.integrand.items():

            num_points = quadrature_rule.weights.shape[0]
            # Generate quadrature weights array
            wsym = self.backend.symbols.weights_table(quadrature_rule)
            parts += [
                L.ArrayDecl(
                    "static const double", wsym, num_points,
                    quadrature_rule.weights, padlen=padlen)
            ]

        # Add leading comment if there are any tables
        parts = L.commented_code_list(parts, "Quadrature rules")
        return parts

    def generate_element_tables(self):
        """Generate static tables with precomputed element basis function values in quadrature points."""
        L = self.backend.language
        parts = []

        tables = self.ir.unique_tables
        table_types = self.ir.unique_table_types

        padlen = self.ir.params["padlen"]

        if self.ir.integral_type in ufl.custom_integral_types:
            # Define only piecewise tables
            table_names = [name for name in sorted(tables) if table_types[name] in piecewise_ttypes]
        else:
            # Define all tables
            table_names = sorted(tables)

        for name in table_names:
            table = tables[name]
            parts += self.declare_table(name, table, padlen)

        # Add leading comment if there are any tables
        parts = L.commented_code_list(parts, [
            "Precomputed values of basis functions and precomputations",
            "FE* dimensions: [permutation][entities][points][dofs]",
        ])
        return parts

    def declare_table(self, name, table, padlen):
        """Declare a table.

        If the dof dimensions of the table have dof rotations, apply
        these rotations.

        """
        L = self.backend.language

        if not self.ir.table_needs_permutation_data[name]:
            return [L.ArrayDecl(
                "static const double", name, table.shape, table, padlen=padlen)]

        out = [L.ArrayDecl(
            "double", name, table.shape, table, padlen=padlen)]

        dummy_vars = tuple(0 if j == 1 else L.Symbol(f"i{i}") for i, j in enumerate(table.shape[:-1]))
        ranges = tuple((dummy_vars[i], 0, j) for i, j in enumerate(table.shape[:-1]) if j != 1)
        apply_perms = apply_permutations_to_data(
            L, self.ir.table_dof_base_permutations[name], self.ir.cell_shape, L.Symbol(name),
            indices=lambda dof: dummy_vars + (dof, ), ranges=ranges)
        if len(apply_perms) > 0:
            out += ["{"] + apply_perms + ["}"]
        return out

    def generate_quadrature_loop(self, quadrature_rule):
        """Generate quadrature loop with for this num_points."""
        L = self.backend.language

        # Generate varying partition
        body = self.generate_varying_partition(quadrature_rule)
        body = L.commented_code_list(
            body, f"Quadrature loop body setup for quadrature rule {quadrature_rule.id()}")

        # Generate dofblock parts, some of this will be placed before or
        # after quadloop
        preparts, quadparts = \
            self.generate_dofblock_partition(quadrature_rule)
        body += quadparts

        # Wrap body in loop or scope
        if not body:
            # Could happen for integral with everything zero and
            # optimized away
            quadparts = []
        else:
            num_points = quadrature_rule.points.shape[0]
            iq = self.backend.symbols.quadrature_loop_index()
            quadparts = [L.ForRange(iq, 0, num_points, body=body)]

        return preparts, quadparts

    def generate_runtime_quadrature_loop(self):
        """Generate quadrature loop for custom integrals, with physical points given runtime."""
        L = self.backend.language

        assert self.ir.integral_type in ufl.custom_integral_types

        num_points = self.ir.fake_num_points

        # FIXME: Review this parameters and add a better name
        chunk_size = 1

        gdim = self.ir.geometric_dimension

        tables = self.ir.unique_tables
        table_types = self.ir.unique_table_types

        # Generate unstructured varying partition
        body = self.generate_unstructured_varying_partition(num_points)
        body = L.commented_code_list(body, [
            "Run-time quadrature loop body setup",
            f"(chunk_size={chunk_size}, analysis_num_points={num_points})"
        ])

        # Generate dofblock parts, some of this will be placed before or
        # after quadloop
        preparts, quadparts = \
            self.generate_dofblock_partition(num_points)
        body += quadparts

        # Wrap body in loop
        if not body:
            # Could happen for integral with everything zero and
            # optimized away
            quadparts = []
        else:
            rule_parts = []

            # Define two-level quadrature loop; over chunks then over
            # points in chunk
            iq_chunk = L.Symbol("iq_chunk")
            np = self.backend.symbols.num_custom_quadrature_points()
            num_point_blocks = (np + chunk_size - 1) / chunk_size
            iq = self.backend.symbols.quadrature_loop_index()

            # Not assuming runtime size to be multiple by chunk size
            num_points_in_block = L.Symbol("num_points_in_chunk")
            decl = L.VariableDecl("const int", num_points_in_block,
                                  L.Call("min", (chunk_size, np - iq_chunk * chunk_size)))
            rule_parts.append(decl)

            iq_body = L.ForRange(iq, 0, num_points_in_block, body=body)

            # Preparations for quadrature rules
            #
            varying_ir = self.ir.varying_irs[num_points]

            # Copy quadrature weights for this chunk
            if varying_ir["need_weights"]:
                cwsym = self.backend.symbols.custom_quadrature_weights()
                wsym = self.backend.symbols.custom_weights_table()
                rule_parts += [
                    L.ArrayDecl("ufc_scalar_t", wsym, chunk_size, 0),
                    L.ForRange(
                        iq,
                        0,
                        num_points_in_block,
                        body=L.Assign(wsym[iq], cwsym[chunk_size * iq_chunk + iq])),
                ]

            # Copy quadrature points for this chunk
            if varying_ir["need_points"]:
                cpsym = self.backend.symbols.custom_quadrature_points()
                psym = self.backend.symbols.custom_points_table()
                rule_parts += [
                    L.ArrayDecl("ufc_scalar_t", psym, chunk_size * gdim, 0),
                    L.ForRange(
                        iq,
                        0,
                        num_points_in_block,
                        body=[
                            L.Assign(psym[iq * gdim + i],
                                     cpsym[chunk_size * iq_chunk * gdim + iq * gdim + i])
                            for i in range(gdim)
                        ])
                ]

            # Add leading comment if there are any tables
            rule_parts = L.commented_code_list(rule_parts, "Quadrature weights and points")

            # Preparations for element tables
            table_parts = []

            # Only declare non-piecewise tables, computed inside chunk
            # loop
            non_piecewise_tables = [
                name for name in sorted(tables) if table_types[name] not in piecewise_ttypes
            ]
            for name in non_piecewise_tables:
                table = tables[name]
                decl = L.ArrayDecl(
                    "ufc_scalar_t", name, (1, chunk_size, table.shape[2]), 0)
                table_parts += [decl]

            table_parts += [L.Comment("FIXME: Fill element tables here")]

            # Gather all in chunk loop
            chunk_body = rule_parts + table_parts + [iq_body]
            quadparts = [L.ForRange(iq_chunk, 0, num_point_blocks, body=chunk_body)]

        return preparts, quadparts

    def generate_piecewise_partition(self, quadrature_rule):
        L = self.backend.language

        # Get annotated graph of factorisation
        F = self.ir.integrand[quadrature_rule]["factorization"]

        arraysymbol = L.Symbol(f"sp_{quadrature_rule.id()}")
        parts = self.generate_partition(arraysymbol, F, "piecewise", None)
        parts = L.commented_code_list(
            parts, f"Quadrature loop independent computations for quadrature rule {quadrature_rule.id()}")
        return parts

    def generate_varying_partition(self, quadrature_rule):
        L = self.backend.language

        # Get annotated graph of factorisation
        F = self.ir.integrand[quadrature_rule]["factorization"]

        arraysymbol = L.Symbol(f"sv_{quadrature_rule.id()}")
        parts = self.generate_partition(arraysymbol, F, "varying", quadrature_rule)
        parts = L.commented_code_list(
            parts, f"Varying computations for quadrature rule {quadrature_rule.id()}")
        return parts

    def generate_partition(self, symbol, F, mode, quadrature_rule):
        L = self.backend.language

        definitions = []
        intermediates = []

        use_symbol_array = True

        for i, attr in F.nodes.items():
            if attr['status'] != mode:
                continue
            v = attr['expression']
            mt = attr.get('mt')

            # Generate code only if the expression is not already in
            # cache
            if not self.get_var(quadrature_rule, v):
                if v._ufl_is_literal_:
                    vaccess = self.backend.ufl_to_language.get(v)
                elif mt is not None:
                    # All finite element based terminals have table
                    # data, as well as some, but not all, of the
                    # symbolic geometric terminals
                    tabledata = attr.get('tr')

                    # Backend specific modified terminal translation
                    vaccess = self.backend.access.get(mt.terminal, mt, tabledata, quadrature_rule)
                    vdef = self.backend.definitions.get(mt.terminal, mt, tabledata, quadrature_rule, vaccess)

                    # Store definitions of terminals in list
                    assert isinstance(vdef, list)
                    definitions.extend(vdef)
                else:
                    # Get previously visited operands
                    vops = [self.get_var(quadrature_rule, op) for op in v.ufl_operands]

                    # get parent operand
                    pid = F.in_edges[i][0] if F.in_edges[i] else -1
                    if pid and pid > i:
                        parent_exp = F.nodes.get(pid)['expression']
                    else:
                        parent_exp = None

                    # Mapping UFL operator to target language
                    self._ufl_names.add(v._ufl_handler_name_)
                    vexpr = self.backend.ufl_to_language.get(v, *vops)

                    # Create a new intermediate for each subexpression
                    # except boolean conditions and its childs
                    if isinstance(parent_exp, ufl.classes.Condition):
                        # Skip intermediates for 'x' and 'y' in x<y
                        # Avoid the creation of complex valued intermediates
                        vaccess = vexpr
                    elif isinstance(v, ufl.classes.Condition):
                        # Inline the conditions x < y, condition values
                        # This removes the need to handle boolean
                        # intermediate variables. With tensor-valued
                        # conditionals it may not be optimal but we let
                        # the compiler take responsibility for
                        # optimizing those cases.
                        vaccess = vexpr
                    elif any(op._ufl_is_literal_ for op in v.ufl_operands):
                        # Skip intermediates for e.g. -2.0*x,
                        # resulting in lines like z = y + -2.0*x
                        vaccess = vexpr
                    else:
                        # Record assignment of vexpr to intermediate variable
                        j = len(intermediates)
                        if use_symbol_array:
                            vaccess = symbol[j]
                            intermediates.append(L.Assign(vaccess, vexpr))
                        else:
                            vaccess = L.Symbol("%s_%d" % (symbol.name, j))
                            intermediates.append(L.VariableDecl("const ufc_scalar_t", vaccess, vexpr))

                # Store access node for future reference
                self.set_var(quadrature_rule, v, vaccess)

        # Join terminal computation, array of intermediate expressions,
        # and intermediate computations
        parts = []
        if definitions:
            parts += definitions
        if intermediates:
            if use_symbol_array:
                padlen = self.ir.params["padlen"]
                parts += [L.ArrayDecl("ufc_scalar_t", symbol, len(intermediates), padlen=padlen)]
            parts += intermediates
        return parts

    def generate_dofblock_partition(self, quadrature_rule):
        block_contributions = self.ir.integrand[quadrature_rule]["block_contributions"]
        preparts = []
        quadparts = []
        blocks = [(blockmap, blockdata)
                  for blockmap, contributions in sorted(block_contributions.items())
                  for blockdata in contributions]

        for blockmap, blockdata in blocks:

            # Define code for block depending on mode
            block_preparts, block_quadparts = \
                self.generate_block_parts(quadrature_rule, blockmap, blockdata)

            # Add definitions
            preparts.extend(block_preparts)

            # Add computations
            quadparts.extend(block_quadparts)

        return preparts, quadparts

    def get_entities(self, blockdata):
        L = self.backend.language

        if self.ir.integral_type == "interior_facet":
            # Get the facet entities
            entities = []
            for r in blockdata.restrictions:
                if r is None:
                    entities.append(0)
                else:
                    entities.append(self.backend.symbols.entity(self.ir.entitytype, r))
            if blockdata.transposed:
                return (entities[1], entities[0])
            else:
                return tuple(entities)
        else:
            # Get the current cell or facet entity
            if blockdata.is_uniform:
                # uniform, i.e. constant across facets
                entity = L.LiteralInt(0)
            else:
                entity = self.backend.symbols.entity(self.ir.entitytype, None)
            return (entity, )

    def get_permutations(self, blockdata):
        """Get the quadrature permutations for facets."""
        perms = []
        for r in blockdata.restrictions:
            if blockdata.is_permuted:
                qp = self.backend.symbols.quadrature_permutation(0)
                if r == "-":
                    qp = self.backend.symbols.quadrature_permutation(1)
            else:
                qp = 0
            perms.append(qp)
        if blockdata.transposed:
            return (perms[1], perms[0])
        else:
            return tuple(perms)

    def get_arg_factors(self, blockdata, block_rank, quadrature_rule, iq, indices):
        arg_factors = []
        for i in range(block_rank):
            mad = blockdata.ma_data[i]
            td = mad.tabledata
            scope = self.ir.integrand[quadrature_rule]["modified_arguments"]
            mt = scope[mad.ma_index]

            # Translate modified terminal to code
            # TODO: Move element table access out of backend?
            #       Not using self.backend.access.argument() here
            #       now because it assumes too much about indices.

            table = self.backend.symbols.element_table(td, self.ir.entitytype, mt.restriction)

            assert td.ttype != "zeros"

            if td.ttype == "ones":
                arg_factor = 1
            else:
                # Assuming B sparsity follows element table sparsity
                arg_factor = table[indices[i]]
            arg_factors.append(arg_factor)
        return arg_factors

    def generate_block_parts(self, quadrature_rule, blockmap, blockdata):
        """Generate and return code parts for a given block.

        Returns parts occuring before, inside, and after
        the quadrature loop identified by num_points.

        Should be called with num_points=None for quadloop-independent blocks.
        """
        L = self.backend.language

        # The parts to return
        preparts = []
        quadparts = []

        block_rank = len(blockmap)
        blockdims = tuple(len(dofmap) for dofmap in blockmap)

        ttypes = blockdata.ttypes
        if "zeros" in ttypes:
            raise RuntimeError("Not expecting zero arguments to be left in dofblock generation.")

        iq = self.backend.symbols.quadrature_loop_index()

        # Override dof index with quadrature loop index for arguments
        # with quadrature element, to index B like B[iq*num_dofs + iq]
        arg_indices = tuple(self.backend.symbols.argument_loop_index(i) for i in range(block_rank))
        B_indices = []
        for i in range(block_rank):
            B_indices.append(arg_indices[i])
        B_indices = list(B_indices)

        # Get factor expression
        F = self.ir.integrand[quadrature_rule]["factorization"]

        if len(blockdata.factor_indices_comp_indices) > 1:
            raise RuntimeError("Code generation for non-scalar integrals unsupported")

        # We have scalar integrand here, take just the factor index
        factor_index = blockdata.factor_indices_comp_indices[0][0]

        v = F.nodes[factor_index]['expression']
        f = self.get_var(quadrature_rule, v)

        # Quadrature weight was removed in representation, add it back now
        if self.ir.integral_type in ufl.custom_integral_types:
            weights = self.backend.symbols.custom_weights_table()
            weight = weights[iq]
        else:
            weights = self.backend.symbols.weights_table(quadrature_rule)
            weight = weights[iq]

        # Define fw = f * weight
        assert not blockdata.transposed, "Not handled yet"

        fw_rhs = L.float_product([f, weight])
        if not isinstance(fw_rhs, L.Product):
            fw = fw_rhs
        else:
            # Define and cache scalar temp variable
            key = (quadrature_rule, factor_index, blockdata.all_factors_piecewise)
            fw, defined = self.get_temp_symbol("fw", key)
            if not defined:
                quadparts.append(L.VariableDecl("const ufc_scalar_t", fw, fw_rhs))

        # Naively accumulate integrand for this block in the innermost
        # loop
        assert not blockdata.transposed
        A_shape = self.ir.tensor_shape

        Asym = self.backend.symbols.element_tensor()
        A = L.FlattenedArray(Asym, dims=A_shape)

        # Check if DOFs in dofrange are equally spaced
        expand_loop = False
        for i, bm in enumerate(blockmap):
            for a, b in zip(bm[1:-1], bm[2:]):
                if b - a != bm[1] - bm[0]:
                    expand_loop = True
                    break
            else:
                continue
            break

        if expand_loop:
            # If DOFs in dofrange are not equally spaced, then expand
            # out the for loop
            for A_indices, B_indices in zip(itertools.product(*blockmap),
                                            itertools.product(*[range(len(b)) for b in blockmap])):
                quadparts += [
                    L.AssignAdd(
                        A[A_indices],
                        L.float_product([fw] + self.get_arg_factors(
                            blockdata, block_rank,
                            quadrature_rule, iq, B_indices)
                        )
                    )
                ]
        else:
            # Fetch code to access modified arguments
            arg_factors = self.get_arg_factors(blockdata, block_rank, quadrature_rule, iq, B_indices)

            B_rhs = L.float_product([fw] + arg_factors)
            A_indices = []

            for bm, index in zip(blockmap, arg_indices):
                # TODO: switch order here? (optionally)
                offset = bm[0]
                if len(bm) == 1:
                    A_indices.append(index + offset)
                else:
                    block_size = bm[1] - bm[0]
                    A_indices.append(block_size * index + offset)

            body = L.AssignAdd(A[A_indices], B_rhs)

            for i in reversed(range(block_rank)):
                body = L.ForRange(B_indices[i], 0, blockdims[i], body=body)
            quadparts += [body]

        return preparts, quadparts<|MERGE_RESOLUTION|>--- conflicted
+++ resolved
@@ -89,17 +89,14 @@
             enabled_coefficients=code["enabled_coefficients"],
             tabulate_tensor=tabulate_tensor_fn,
             needs_permutation_data=ir.needs_permutation_data)
-<<<<<<< HEAD
 
     if parameters.get("sycl_defines", False):
         integral_name = "tabulate_tensor_" + factory_name
         int_type = "a" if ir.rank == 2 else "L"
-        sycl_fname = "tabulate_" + ir.integral_type + "_" + int_type
-        sycl_defines = "#define " + sycl_fname + " " + integral_name + "\n"
+        sycl_function_name = "tabulate_" + ir.integral_type + "_" + int_type
+        sycl_defines = "#define " + sycl_function_name + " " + integral_name + "\n"
         implementation = sycl_defines + implementation
 
-=======
->>>>>>> 3f686bef
     return declaration, implementation
 
 
