"Code generation for finite element"

__author__ = "Anders Logg (logg@simula.no)"
__date__ = "2007-01-23 -- 2007-02-06"
__copyright__ = "Copyright (C) 2007 Anders Logg"
__license__  = "GNU GPL Version 2"

# FFC fem modules
from ffc.fem.finiteelement import *

# FFC evaluatebasis module
from ffc.compiler.codegeneration.common.evaluatebasis import *

def generate_finite_element(element, format):
    """Generate dictionary of code for the given finite element
    according to the given format"""

    code = {}

    # Generate code for signature
    code["signature"] = element.signature()

    # Generate code for cell_shape
    code["cell_shape"] = format["cell shape"](element.cell_shape())
    
    # Generate code for space_dimension
    code["space_dimension"] = "%d" % element.space_dimension()

    # Generate code for value_rank
    code["value_rank"] = "%d" % element.value_rank()

    # Generate code for value_dimension
    code["value_dimension"] = ["%d" % element.value_dimension(i) for i in range(max(element.value_rank(), 1))]

    # Generate code for evaluate_basis (FIXME: not implemented)
<<<<<<< HEAD
#    code["evaluate_basis"] = "// Not implemented"
    code["evaluate_basis"] = evaluate_basis(element, format)
=======
    code["evaluate_basis"] = ["// Not implemented"]
>>>>>>> c9d70f9e

    # Generate code for evaluate_dof
    code["evaluate_dof"] = ["// Not implemented"]

    # Generate code for inperpolate_vertex_values (FIXME: not implemented)
    code["interpolate_vertex_values"] = ["// Not implemented"]

    # Generate code for num_sub_elements
    code["num_sub_elements"] = "%d" % element.num_sub_elements()

    return code<|MERGE_RESOLUTION|>--- conflicted
+++ resolved
@@ -7,9 +7,6 @@
 
 # FFC fem modules
 from ffc.fem.finiteelement import *
-
-# FFC evaluatebasis module
-from ffc.compiler.codegeneration.common.evaluatebasis import *
 
 def generate_finite_element(element, format):
     """Generate dictionary of code for the given finite element
@@ -33,12 +30,7 @@
     code["value_dimension"] = ["%d" % element.value_dimension(i) for i in range(max(element.value_rank(), 1))]
 
     # Generate code for evaluate_basis (FIXME: not implemented)
-<<<<<<< HEAD
-#    code["evaluate_basis"] = "// Not implemented"
-    code["evaluate_basis"] = evaluate_basis(element, format)
-=======
     code["evaluate_basis"] = ["// Not implemented"]
->>>>>>> c9d70f9e
 
     # Generate code for evaluate_dof
     code["evaluate_dof"] = ["// Not implemented"]
