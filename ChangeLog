--- conflicted
+++ resolved
@@ -1,9 +1,5 @@
-<<<<<<< HEAD
 0.9.9 [2011-02-23]
-=======
-0.9.9
  - Add support for generating error control forms with option -e
->>>>>>> faaad9a8
  - Updates for UFC 2.0
  - Set minimal degree to 1 in automatic degree selection for expressions
  - Add command-line option -f no_ferari
