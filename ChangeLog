--- conflicted
+++ resolved
@@ -1,11 +1,5 @@
-<<<<<<< HEAD
  - New feature: Add general support for m-dimensional cells in n-dimensional space (n >= m, n, m = 1, 2, 3)
-1.1.0
-=======
-1.1.x [2013-??-??]
- - 
 1.1.0 [2013-01-07]
->>>>>>> 9b02ab6d
  - Fix bug for Conditionals related to DG constant Coefficients. Bug #1082048.
  - Fix bug for Conditionals, precedence rules for And and Or. Bug #1075149.
  - Changed data structure from list to deque when pop(0) operation is needed, speeding up split_expression operation considerable
