language: python
python:
  - 2.7
  - 3.6

build:
  ci:
    - if [ "$BRANCH" == "next" ] ; then export DEP_BRANCH_NAME="next" ; else export DEP_BRANCH_NAME="master" ; fi

    - apt-get -qq -y --no-install-recommends install cmake
    - pip install --upgrade pip
    - pip install flake8 pytest
<<<<<<< HEAD

    - pip install git+https://bitbucket.org/fenics-project/fiat.git@master
    - pip install git+https://bitbucket.org/fenics-project/ufl.git@master
    - pip install git+https://bitbucket.org/fenics-project/dijitso.git@master
=======
    - pip install git+https://bitbucket.org/fenics-project/fiat.git@"${DEP_BRANCH_NAME}"
    - pip install git+https://bitbucket.org/fenics-project/ufl.git@"${DEP_BRANCH_NAME}"
    - pip install git+https://bitbucket.org/fenics-project/dijitso.git@"${DEP_BRANCH_NAME}"
>>>>>>> 86a64dfc

    - pip install -e .
    - pip install libs/ufc_wrappers/

    - python -m flake8 ffc/
    - python test/factory/generate_factory.py
    - pip install test/factory/

    - mkdir -p shippable/testresults
    - python -m pytest --junitxml=shippable/testresults/nosetests.xml ./test/unit
<<<<<<< HEAD
    - python -m pytest -v ./test/uflacs
=======
    - python -m pytest -v ./test/uflacs

    - cd test/regression
    - python test.py
>>>>>>> 86a64dfc
<|MERGE_RESOLUTION|>--- conflicted
+++ resolved
@@ -10,16 +10,9 @@
     - apt-get -qq -y --no-install-recommends install cmake
     - pip install --upgrade pip
     - pip install flake8 pytest
-<<<<<<< HEAD
-
-    - pip install git+https://bitbucket.org/fenics-project/fiat.git@master
-    - pip install git+https://bitbucket.org/fenics-project/ufl.git@master
-    - pip install git+https://bitbucket.org/fenics-project/dijitso.git@master
-=======
     - pip install git+https://bitbucket.org/fenics-project/fiat.git@"${DEP_BRANCH_NAME}"
     - pip install git+https://bitbucket.org/fenics-project/ufl.git@"${DEP_BRANCH_NAME}"
     - pip install git+https://bitbucket.org/fenics-project/dijitso.git@"${DEP_BRANCH_NAME}"
->>>>>>> 86a64dfc
 
     - pip install -e .
     - pip install libs/ufc_wrappers/
@@ -30,11 +23,7 @@
 
     - mkdir -p shippable/testresults
     - python -m pytest --junitxml=shippable/testresults/nosetests.xml ./test/unit
-<<<<<<< HEAD
-    - python -m pytest -v ./test/uflacs
-=======
     - python -m pytest -v ./test/uflacs
 
     - cd test/regression
-    - python test.py
->>>>>>> 86a64dfc
+    - python test.py