--- conflicted
+++ resolved
@@ -263,15 +263,8 @@
         os.mkdir("tmp")
     os.chdir("tmp")
 
-<<<<<<< HEAD
-    # Evaluate basis for single elements
-    num_tests = 0
-    msg = "Computing evaluate_basis for single elements"
-    info("\n" + msg + "\n" + len(msg)*"-")
-=======
     # Create list of all elements that has to be tested.
     elements = []
->>>>>>> a7ec8cb5
     for element in single_elements:
         for shape in element["shapes"]:
             for degree in element["degrees"]:
@@ -280,19 +273,11 @@
     elements += mixed_elements
     num_elements = len(elements)
 
-<<<<<<< HEAD
-    # Evaluate basis for mixed elements
-    msg = "Computing evaluate_basis for mixed elements"
-    info("\n" + msg + "\n" + len(msg)*"-")
-    for ufl_element in mixed_elements:
-        num_tests += verify_element(ufl_element)
-=======
     # Test all elements.
     num_tests = 0
     info("\nVerifying evaluate_basis and evaluate_basis_derivatives for elements.")
     for i, ufl_element in enumerate(elements):
         num_tests += verify_element(num_elements, i + 1, ufl_element)
->>>>>>> a7ec8cb5
 
     # print results
     error = print_results(num_tests, ffc_fail, gcc_fail, run_fail, dif_cri, dif_acc, correct)
