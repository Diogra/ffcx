--- conflicted
+++ resolved
@@ -45,15 +45,11 @@
 import time
 import logging
 from numpy import array, shape, abs, max, isnan
-<<<<<<< HEAD
+import ffc
 from ffc.log import begin, end, info, info_red, info_green, info_blue, warning
-=======
-import ffc
-from ffc.log import begin, end, info, info_red, info_green, info_blue
 from ffc.log import ffc_logger, ERROR
 from ufl.log import ufl_logger
 from ufl.utils.py23 import as_native_str
->>>>>>> 38b43507
 from ffc import get_ufc_cxx_flags
 from ffc.backends.ufc import get_include_path as get_ufc_include
 from ufctest import generate_test_code
