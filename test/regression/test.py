# -*- coding: utf-8 -*-
"""This script compiles and verifies the output for all form files
found in the 'demo' directory. The verification is performed in two
steps. First, the generated code is compared with stored references.
Then, the output from all functions in the generated code is compared
with stored reference values.

This script can also be used for benchmarking tabulate_tensor for all
form files found in the 'bench' directory. To run benchmarks, use the
option --bench.

"""

# Copyright (C) 2010-2013 Anders Logg, Kristian B. Oelgaard and Marie E. Rognes
#
# This file is part of FFC.
#
# FFC is free software: you can redistribute it and/or modify
# it under the terms of the GNU Lesser General Public License as published by
# the Free Software Foundation, either version 3 of the License, or
# (at your option) any later version.
#
# FFC is distributed in the hope that it will be useful,
# but WITHOUT ANY WARRANTY; without even the implied warranty of
# MERCHANTABILITY or FITNESS FOR A PARTICULAR PURPOSE. See the
# GNU Lesser General Public License for more details.
#
# You should have received a copy of the GNU Lesser General Public License
# along with FFC. If not, see <http://www.gnu.org/licenses/>.
#
# Modified by Martin Sandve Alnæs, 2013-2017
# Modified by Johannes Ring, 2013
# Modified by Kristian B. Oelgaard, 2013
# Modified by Garth N. Wells, 2014

# FIXME: Need to add many more test cases. Quite a few DOLFIN forms
# failed after the FFC tests passed.

from collections import OrderedDict, defaultdict
import os
import sys
import shutil
import difflib
import sysconfig
import subprocess
import time
import logging
import traceback
from numpy import array, shape, abs, max, isnan
import ffc
from ffc.log import begin, end, info, info_red, info_green, info_blue
from ffc.log import ffc_logger, ERROR
from ufl.log import ufl_logger
from ufl.utils.py23 import as_native_str
from ffc import get_ufc_cxx_flags
from ffc.backends.ufc import get_include_path as get_ufc_include
from ufctest import generate_test_code

# Parameters
output_tolerance = 1e-5
demo_directory = "../../../../demo"
bench_directory = "../../../../bench"

# Global log file
logfile = "error.log"

# Remove old log file
if os.path.isfile(logfile):
    os.remove(logfile)

class GEFilter(object):
    """Filter messages that are greater or equal to given log level"""
    def __init__(self, level):
        self.__level = level

    def filter(self, record):
        return record.levelno >= self.__level

class LTFilter(object):
    """Filter messages that are less than given log level"""
    def __init__(self, level):
        self.__level = level

    def filter(self, record):
        return record.levelno < self.__level


# Filter out error messages from std output
splitlevel = ERROR
ffc_logger.get_handler().addFilter(LTFilter(splitlevel))
ufl_logger.get_handler().addFilter(LTFilter(splitlevel))

# Filter out error messages to log file
file_handler = logging.FileHandler(logfile)
file_handler.addFilter(GEFilter(splitlevel))
ffc_logger.get_logger().addHandler(file_handler)
ufl_logger.get_logger().addHandler(file_handler)

# Extended quadrature tests (optimisations)
ext_quad = [
    "-r quadrature -O -feliminate_zeros",
    "-r quadrature -O -fsimplify_expressions",
    "-r quadrature -O -fprecompute_ip_const",
    "-r quadrature -O -fprecompute_basis_const",
    "-r quadrature -O -fprecompute_ip_const -feliminate_zeros",
    "-r quadrature -O -fprecompute_basis_const -feliminate_zeros",
]

# Extended uflacs tests
# (to be extended with optimisation parameters later)
ext_uflacs = [
    "-r uflacs -O -fvectorize -fpadlen=4 -falignas=32",
    "-r uflacs -O -fno-enable_sum_factorization",
    "-r uflacs -O -fno-enable_preintegration",
    "-r uflacs -O -fenable_premultiplication",
]

known_quad_failures = set([
    "PoissonQuad.ufl",
])

known_uflacs_failures = set([
    "CustomIntegral.ufl",
    "CustomMixedIntegral.ufl",
    "CustomVectorIntegral.ufl",
    "MetaData.ufl",
])

known_tensor_failures = set([
#    "AdaptivePoisson.ufl",
    "AlgebraOperators.ufl",
    "BiharmonicHHJ.ufl",
    "BiharmonicRegge.ufl",
    "Biharmonic.ufl",
    "CellGeometry.ufl",
    "CoefficientOperators.ufl",
#    "Components.ufl",
    "Conditional.ufl",
#    "Constant.ufl",
    "CustomIntegral.ufl",
    "CustomMixedIntegral.ufl",
    "CustomVectorIntegral.ufl",
#    "Elasticity.ufl",
#    "EnergyNorm.ufl",
#    "Equation.ufl",
    "FacetIntegrals.ufl",
#    "FacetRestrictionAD.ufl",
#    "Heat.ufl",
    "HyperElasticity.ufl",
#    "Mass.ufl",
    "MathFunctions.ufl",
    "MetaData.ufl",
#    "Mini.ufl",
#    "MixedCoefficient.ufl",
#    "MixedMixedElement.ufl",
#    "MixedPoissonDual.ufl",
#    "MixedPoisson.ufl",
#    "NavierStokes.ufl",
#    "NeumannProblem.ufl",
    "Normals.ufl",
#    "Optimization.ufl",
#    "P5tet.ufl",
#    "P5tri.ufl",
    "PointMeasure.ufl",
#    "Poisson1D.ufl",
    "PoissonDG.ufl",
    "PoissonQuad.ufl",
#    "Poisson.ufl",
#    "ProjectionManifold.ufl",
    "QuadratureElement.ufl",
#    "ReactionDiffusion.ufl",
#    "RestrictedElement.ufl",
    "SpatialCoordinates.ufl",
#    "StabilisedStokes.ufl",
#    "Stokes.ufl",
#    "SubDomains.ufl",
#    "SubDomain.ufl",
    "TensorWeightedPoisson.ufl",
#    "TraceElement.ufl",
#    "VectorLaplaceGradCurl.ufl",
#    "VectorPoisson.ufl",
])

known_tsfc_failures = set([
    # Expected not to work
    "CustomIntegral.ufl",
    "CustomMixedIntegral.ufl",
    "CustomVectorIntegral.ufl",
    "MetaData.ufl",
])


_command_timings = []


def run_command(command, verbose):
    "Run command and collect errors in log file."
    global _command_timings

    t1 = time.time()
    try:
        output = as_native_str(subprocess.check_output(command, shell=True))
        t2 = time.time()
        _command_timings.append((command, t2 - t1))
        if verbose:
            print(output)
        return True
    except subprocess.CalledProcessError as e:
        t2 = time.time()
        _command_timings.append((command, t2 - t1))
        if e.output:
            log_error(e.output)
            print(e.output)
        return False


def log_error(message):
    "Log error message."
    ffc_logger.get_logger().error(message)


def clean_output(output_directory):
    "Clean out old output directory"
    if os.path.isdir(output_directory):
        shutil.rmtree(output_directory)
    os.mkdir(output_directory)


def generate_test_cases(bench, only_forms, skip_forms):
    "Generate form files for all test cases."

    begin("Generating test cases")

    # Copy form files
    if bench:
        form_directory = bench_directory
    else:
        form_directory = demo_directory

    # Make list of form files
    form_files = [f for f in os.listdir(form_directory)
                  if f.endswith(".ufl") and f not in skip_forms]
    if only_forms:
        form_files = [f for f in form_files if f in only_forms]
    form_files.sort()

    for f in form_files:
        shutil.copy(os.path.join(form_directory, f), ".")
    info_green("Found %d form files" % len(form_files))

    # Generate form files for forms
    #info("Generating form files for extra forms: Not implemented")

    # Generate form files for elements
    if not (bench or only_forms):
        from elements import elements
        info("Generating form files for extra elements (%d elements)"
             % len(elements))
        for (i, element) in enumerate(elements):
            with open("X_Element%d.ufl" % i, "w") as f:
                f.write("element = %s" % element)

    end()


def generate_code(args, only_forms, skip_forms, debug):
    "Generate code for all test cases."
    global _command_timings

    # Get a list of all files
    form_files = [f for f in os.listdir(".")
                  if f.endswith(".ufl") and f not in skip_forms]
    if only_forms:
        form_files = [f for f in form_files if f in only_forms]
    form_files.sort()

    begin("Generating code (%d form files found)" % len(form_files))

    # TODO: Parse additional options from .ufl file? I.e. grep for
    # some sort of tag like '#ffc: <flags>'.
    special = {"AdaptivePoisson.ufl": "-e", }

    failures = []

    # Iterate over all files
    for f in form_files:
        options = [special.get(f, "")]
        options.extend(args)
        options.extend(["-f", "precision=8", "-fconvert_exceptions_to_warnings"])
        options.append(f)
        options = list(filter(None, options))

        cmd = sys.executable + " -m ffc " + " ".join(options)

        # Generate code
        t1 = time.time()
        try:
            ok = ffc.main(options)
        except Exception as e:
            if debug:
                raise e
            msg = traceback.format_exc()
            log_error(cmd)
            log_error(msg)
            ok = 1
        finally:
            t2 = time.time()
            _command_timings.append((cmd, t2 - t1))

        # Check status
        if ok == 0:
            info_green("%s OK" % f)
        else:
            info_red("%s failed" % f)
            failures.append(f)

    end()
    return failures


def validate_code(reference_dir):
    "Validate generated code against references."

    # Get a list of all files
    header_files = sorted([f for f in os.listdir(".") if f.endswith(".h")])

    begin("Validating generated code (%d header files found)"
          % len(header_files))

    failures = []

    # Iterate over all files
    for f in header_files:

        # Get generated code
        generated_code = open(f).read()

        # Get reference code
        reference_file = os.path.join(reference_dir, f)
        if os.path.isfile(reference_file):
            reference_code = open(reference_file).read()
        else:
            info_blue("Missing reference for %s" % reference_file)
            continue

        # Compare with reference
        if generated_code == reference_code:
            info_green("%s OK" % f)
        else:
            info_red("%s differs" % f)
            difflines = difflib.unified_diff(
                reference_code.split("\n"),
                generated_code.split("\n"))
            diff = "\n".join(difflines)
            s = ("Code differs for %s, diff follows (reference first, generated second)"
                 % os.path.join(*reference_file.split(os.path.sep)[-3:]))
            log_error("\n" + s + "\n" + len(s) * "-")
            log_error(diff)
            failures.append(f)

    end()
    return failures


def find_boost_cflags():
    # Get Boost dir (code copied from ufc/src/utils/python/ufc_utils/build.py)
    # Set a default directory for the boost installation
    if sys.platform == "darwin":
        # Use Brew as default
        default = os.path.join(os.path.sep, "usr", "local")
    else:
        default = os.path.join(os.path.sep, "usr")

    # If BOOST_DIR is not set use default directory
    boost_inc_dir = ""
    boost_lib_dir = ""
    boost_math_tr1_lib = "boost_math_tr1"
    boost_dir = os.getenv("BOOST_DIR", default)
    boost_is_found = False
    for inc_dir in ["", "include"]:
        if os.path.isfile(os.path.join(boost_dir, inc_dir, "boost",
                                       "version.hpp")):
            boost_inc_dir = os.path.join(boost_dir, inc_dir)
            break
    libdir_multiarch = "lib/" + sysconfig.get_config_vars().get("MULTIARCH", "")
    for lib_dir in ["", "lib", libdir_multiarch, "lib64"]:
        for ext in [".so", "-mt.so", ".dylib", "-mt.dylib"]:
            _lib = os.path.join(boost_dir, lib_dir, "lib" + boost_math_tr1_lib
                                + ext)
            if os.path.isfile(_lib):
                if "-mt" in _lib:
                    boost_math_tr1_lib += "-mt"
                boost_lib_dir = os.path.join(boost_dir, lib_dir)
                break
    if boost_inc_dir != "" and boost_lib_dir != "":
        boost_is_found = True

    if boost_is_found:
        boost_cflags = " -I%s -L%s" % (boost_inc_dir, boost_lib_dir)
        boost_linkflags = "-l%s" % boost_math_tr1_lib
    else:
        boost_cflags = ""
        boost_linkflags = ""
        info_red("""The Boost library was not found.
If Boost is installed in a nonstandard location,
set the environment variable BOOST_DIR.
Forms using bessel functions will fail to build.
""")
    return boost_cflags, boost_linkflags


def build_programs(bench, permissive, debug, verbose):
    "Build test programs for all test cases."

    # Get a list of all files
    header_files = sorted([f for f in os.listdir(".") if f.endswith(".h")])

    begin("Building test programs (%d header files found)" % len(header_files))

    # Get UFC flags
    ufc_cflags = "-I" + get_ufc_include() + " " + " ".join(get_ufc_cxx_flags())

    # Get boost flags
    boost_cflags, boost_linkflags = find_boost_cflags()

    # Get compiler
    compiler = os.getenv("CXX", "g++")

    # Set compiler options
    compiler_options = " -Wall"
    if not permissive:
        compiler_options += " -Werror -pedantic"

    # Always need ufc
    compiler_options += " " + ufc_cflags

    if bench:
        info("Benchmarking activated")
        compiler_options += " -O3 -march=native"
        # Workaround for gcc bug: gcc is too eager to report array-bounds warning with -O3
        compiler_options += " -Wno-array-bounds"

    if debug:
        info("Debugging activated")
        compiler_options += " -g -O0"

    info("Compiler options: %s" % compiler_options)

    failures = []

    # Iterate over all files
    for f in header_files:
        prefix = f.split(".h")[0]

        # Options for all files
        cpp_flags = compiler_options
        ld_flags = ""

        # Only add boost flags if necessary
        needs_boost = prefix == "MathFunctions"
        if needs_boost:
            info("Additional compiler options for %s: %s" % (prefix, boost_cflags))
            info("Additional linker options for %s: %s" % (prefix, boost_linkflags))
            cpp_flags += " " + boost_cflags
            ld_flags += " " + boost_linkflags

        # Generate test code
        filename = generate_test_code(f)

        # Compile test code
<<<<<<< HEAD
        command = "g++ %s -o %s.bin %s.cpp %s" % \
                  (cpp_flags, prefix, prefix, ld_flags)
        ok = run_command(command, verbose)
=======
        command = "%s %s -o %s.bin %s.cpp %s" % \
                  (compiler, cpp_flags, prefix, prefix, ld_flags)
        ok = run_command(command)
>>>>>>> 2d26b8cf

        # Store compile command for easy reproduction
        with open("%s.build" % (prefix,), "w") as f:
            f.write(command + "\n")

        # Check status
        if ok:
            info_green("%s OK" % prefix)
        else:
            info_red("%s failed" % prefix)
            failures.append(prefix)

    end()
    return failures


def run_programs(bench, debug, verbose):
    "Run generated programs."

    # This matches argument parsing in the generated main files
    bench = 'b' if bench else ''

    # Get a list of all files
    test_programs = sorted([f for f in os.listdir(".") if f.endswith(".bin")])

    begin("Running generated programs (%d programs found)" % len(test_programs))

    failures = []

    # Iterate over all files
    for f in test_programs:
        # Compile test code
        prefix = f.split(".bin")[0]
        ok = run_command(".%s%s.bin %s" % (os.path.sep, prefix, bench), verbose)

        # Check status
        if ok:
            info_green("%s OK" % f)
        else:
            info_red("%s failed" % f)
            failures.append(f)
    end()
    return failures


def validate_programs(reference_dir):
    "Validate generated programs against references."

    # Get a list of all files
    output_files = sorted(f for f in os.listdir(".") if f.endswith(".json"))

    begin("Validating generated programs (%d .json program output files found)"
          % len(output_files))

    failures = []

    # Iterate over all files
    for fj in output_files:

        # Get generated json output
        if os.path.exists(fj):
            generated_json_output = open(fj).read()
            if "nan" in generated_json_output:
                info_red("Found nan in generated json output, replacing with 999 to be able to parse as python dict.")
                generated_json_output = generated_json_output.replace("nan",
                                                                      "999")
        else:
            generated_json_output = "{}"

        # Get reference json output
        reference_json_file = os.path.join(reference_dir, fj)
        if os.path.isfile(reference_json_file):
            reference_json_output = open(reference_json_file).read()
        else:
            info_blue("Missing reference for %s" % reference_json_file)
            reference_json_output = "{}"

        # Compare json with reference using recursive diff algorithm
        # TODO: Write to different error file?
        from recdiff import recdiff, print_recdiff, DiffEqual
        # Assuming reference is well formed
        reference_json_output = eval(reference_json_output)
        try:
            generated_json_output = eval(generated_json_output)
        except Exception as e:
            info_red("Failed to evaluate json output for %s" % fj)
            log_error(str(e))
            generated_json_output = None
        json_diff = (None if generated_json_output is None else
                     recdiff(generated_json_output, reference_json_output, tolerance=output_tolerance))
        json_ok = json_diff == DiffEqual

        # Check status
        if json_ok:
            info_green("%s OK" % fj)
        else:
            info_red("%s differs" % fj)
            log_error("Json output differs for %s, diff follows (generated first, reference second)"
                      % os.path.join(*reference_json_file.split(os.path.sep)[-3:]))
            print_recdiff(json_diff, printer=log_error)
            failures.append(fj)

    end()
    return failures


def main(args):
    "Run all regression tests."

    # Check command-line arguments TODO: Use argparse
    only_auto  = "--only-auto" in args
    use_auto   = "--skip-auto" not in args
    use_tensor = "--skip-tensor" not in args
    use_uflacs = "--skip-uflacs" not in args
    use_quad   = "--skip-quad" not in args
    use_tsfc   = "--use-tsfc" in args
    use_ext_quad   = "--ext-quad" in args
    use_ext_uflacs = "--ext-uflacs" in args

    skip_download = "--skip-download" in args
    skip_run = "--skip-run" in args
    skip_code_diff = "--skip-code-diff" in args
    skip_validate = "--skip-validate" in args
    bench = "--bench" in args
    debug = "--debug" in args
    verbose = ("--verbose" in args) or debug  # debug implies verbose

    permissive = "--permissive" in args or bench
    tolerant = "--tolerant" in args
    print_timing = "--print-timing" in args
    show_help = "--help" in args

    flags = (
        "--only-auto",
        "--skip-auto",
        "--skip-tensor",
        "--skip-uflacs",
        "--skip-quad",
        "--use-tsfc",
        "--ext-quad",
        "--skip-download",
        "--skip-run",
        "--skip-code-diff",
        "--skip-validate",
        "--bench",
        "--debug",
        "--verbose",
        "--permissive",
        "--tolerant",
        "--print-timing",
        "--help",
    )
    args = [arg for arg in args if arg not in flags]

    # Hack: add back --verbose for ffc.main to see
    if verbose:
        args = args + ["--verbose"]

    if show_help:
        info("Valid arguments:\n" + "\n".join(flags))
        return 0

    if bench or not skip_validate:
        skip_run = False
    if bench:
        skip_code_diff = True
        skip_validate = True
    if use_ext_quad or use_ext_uflacs:
        skip_code_diff = True

    # Extract .ufl names from args
    only_forms = set([arg for arg in args if arg.endswith(".ufl")])
    args = [arg for arg in args if arg not in only_forms]

    # Download reference data
    if skip_download:
        info_blue("Skipping reference data download")
    else:
        try:
            cmd = "./scripts/download"
            output = as_native_str(subprocess.check_output(cmd, shell=True))
            print(output)
            info_green("Download reference data ok")
        except subprocess.CalledProcessError as e:
            print(e.output)
            info_red("Download reference data failed")

    if tolerant:
        global output_tolerance
        output_tolerance = 1e-3

    # Clean out old output directory
    output_directory = "output"
    clean_output(output_directory)
    os.chdir(output_directory)

    # Adjust which test cases (combinations of compile arguments) to run here
    test_cases = []
    if only_auto:
        test_cases += ["-r auto"]
    else:
        if use_auto:
            test_cases += ["-r auto"]
        if use_tensor:
            test_cases += ["-r tensor"]
        if use_uflacs:
            test_cases += ["-r uflacs -O0", "-r uflacs -O"]
        if use_quad:
            test_cases += ["-r quadrature -O0", "-r quadrature -O"]
        if use_tsfc:
            test_cases += ["-r tsfc -O0", "-r tsfc -O"]
            # Silence good-performance messages by COFFEE
            import coffee
            coffee.set_log_level(coffee.logger.PERF_WARN)
        if use_ext_quad:
            test_cases += ext_quad
        if use_ext_uflacs:
            test_cases += ext_uflacs

    test_case_timings = {}

    fails = OrderedDict()

    for argument in test_cases:
        test_case_timings[argument] = time.time()
        fails[argument] = OrderedDict()

        begin("Running regression tests with %s" % argument)

        # Clear and enter output sub-directory
        sub_directory = "_".join(argument.split(" ")).replace("-", "")
        clean_output(sub_directory)
        os.chdir(sub_directory)

        # Workarounds for feature lack in representation
        if "quadrature" in argument and not only_forms:
            skip_forms = known_quad_failures
            info_blue("Skipping forms known to fail with quadrature:\n" + "\n".join(sorted(skip_forms)))
        elif "tensor" in argument and not only_forms:
            skip_forms = known_tensor_failures
            info_blue("Skipping forms known to fail with tensor:\n" + "\n".join(sorted(skip_forms)))
        elif "uflacs" in argument and not only_forms:
            skip_forms = known_uflacs_failures
            info_blue("Skipping forms known to fail with uflacs:\n" + "\n".join(sorted(skip_forms)))
        elif "tsfc" in argument and not only_forms:
            skip_forms = known_tsfc_failures
            info_blue("Skipping forms known to fail with tsfc:\n" + "\n".join(sorted(skip_forms)))
        else:
            skip_forms = set()

        # Generate test cases
        generate_test_cases(bench, only_forms, skip_forms)

        # Generate code
        failures = generate_code(args + argument.split(), only_forms, skip_forms, debug)
        if failures:
            fails[argument]["generate_code"] = failures

        # Location of reference directories
        reference_directory = os.path.abspath("../../ffc-reference-data/")
        code_reference_dir = os.path.join(reference_directory, sub_directory)

        # Note: We use the r_auto references for all test cases. This
        # ensures that we continously test that the codes generated by
        # all different representations are equivalent.
        output_reference_dir = os.path.join(reference_directory, "r_auto")

        # Validate code by comparing to code generated with this set
        # of compiler parameters
        if skip_code_diff:
            info_blue("Skipping code diff validation")
        else:
            failures = validate_code(code_reference_dir)
            if failures:
                fails[argument]["validate_code"] = failures

        # Build and run programs and validate output to common
        # reference
        if skip_run:
            info_blue("Skipping program execution")
        else:
            failures = build_programs(bench, permissive, debug, verbose)
            if failures:
                fails[argument]["build_programs"] = failures

            failures = run_programs(bench, debug, verbose)
            if failures:
                fails[argument]["run_programs"] = failures

            # Validate output to common reference results
            if skip_validate:
                info_blue("Skipping program output validation")
            else:
                failures = validate_programs(output_reference_dir)
                if failures:
                    fails[argument]["validate_programs"] = failures

        # Go back up
        os.chdir(os.path.pardir)

        end()
        test_case_timings[argument] = time.time() - test_case_timings[argument]

    # Go back up
    os.chdir(os.path.pardir)

    # Print results
    if print_timing:
        info_green("Timing of all commands executed:")
        timings = '\n'.join("%10.2e s  %s" % (t, name) for (name, t)
                            in _command_timings)
        info_blue(timings)

    for argument in test_cases:
        info_blue("Total time for %s: %.1f s" % (argument, test_case_timings[argument]))

    if not os.path.isfile(logfile) or os.stat(logfile).st_size == 0:
        info_green("Regression tests OK")
        return 0
    else:
        info_red("Regression tests failed")
        info_red("")
        info_red("Long summary:")
        for argument in test_cases:
            if not fails[argument]:
                info_green("  No failures with args '%s'" % argument)
            else:
                info_red("  Failures with args '%s':" % argument)
                for phase, failures in fails[argument].items():
                    info_red("    %d failures in %s:" % (len(failures), phase))
                    for f in failures:
                        info_red("      %s" % (f,))
        info_red("")
        info_red("Short summary:")
        phase_fails = defaultdict(int)
        for argument in test_cases:
            if not fails[argument]:
                info_green("  No failures with args '%s'" % argument)
            else:
                info_red("  Number of failures with args '%s':" % argument)
                for phase, failures in fails[argument].items():
                    info_red("    %d failures in %s." % (len(failures), phase))
                    phase_fails[phase] += len(failures)
        info_red("")
        info_red("Total failures for all args:")
        for phase, count in phase_fails.items():
            info_red("    %s: %d failed" % (phase, count))
        info_red("")
        info_red("Error messages stored in %s" % logfile)
        return 1


if __name__ == "__main__":
    sys.exit(main(sys.argv[1:]))<|MERGE_RESOLUTION|>--- conflicted
+++ resolved
@@ -468,15 +468,9 @@
         filename = generate_test_code(f)
 
         # Compile test code
-<<<<<<< HEAD
-        command = "g++ %s -o %s.bin %s.cpp %s" % \
-                  (cpp_flags, prefix, prefix, ld_flags)
-        ok = run_command(command, verbose)
-=======
         command = "%s %s -o %s.bin %s.cpp %s" % \
                   (compiler, cpp_flags, prefix, prefix, ld_flags)
-        ok = run_command(command)
->>>>>>> 2d26b8cf
+        ok = run_command(command, verbose)
 
         # Store compile command for easy reproduction
         with open("%s.build" % (prefix,), "w") as f:
