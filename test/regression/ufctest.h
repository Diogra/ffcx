--- conflicted
+++ resolved
@@ -18,11 +18,7 @@
 // Modified by Martin Alnaes, 2013
 //
 // First added:  2010-01-24
-<<<<<<< HEAD
-// Last changed: 2013-02-14
-=======
-// Last changed: 2013-02-13
->>>>>>> 9124a37a
+// Last changed: 2013-02-18
 //
 // Functions for calling generated UFC functions with "random" (but
 // fixed) data and print the output to screen. Useful for running
@@ -225,23 +221,13 @@
   // evaluate_basis
   for (std::size_t i = 0; i < element.space_dimension(); i++)
   {
-<<<<<<< HEAD
-    element.evaluate_basis(i, values, coordinates, c);
+    element.evaluate_basis(i, values, coordinates, &c.vertex_coordinates[0], 1);
     printer.print_array("evaluate_basis:", value_size, values, i);
-  }
-
-  // evaluate_basis all
-  element.evaluate_basis_all(values, coordinates, c);
-  printer.print_array("evaluate_basis_all", element.space_dimension()*value_size, values);
-=======
-    element.evaluate_basis(i, values, coordinates, &c.vertex_coordinates[0], 1);
-    print_array("evaluate_basis:", value_size, values, i);
   }
 
   // evaluate_basis all
   element.evaluate_basis_all(values, coordinates, &c.vertex_coordinates[0], 1);
-  print_array("evaluate_basis_all", element.space_dimension()*value_size, values);
->>>>>>> 9124a37a
+  printer.print_array("evaluate_basis_all", element.space_dimension()*value_size, values);
 
   // evaluate_basis_derivatives
   for (std::size_t i = 0; i < element.space_dimension(); i++)
@@ -251,18 +237,13 @@
       std::size_t num_derivatives = 1;
       for (std::size_t j = 0; j < n; j++)
         num_derivatives *= c.geometric_dimension;
-<<<<<<< HEAD
-      element.evaluate_basis_derivatives(i, n, values, coordinates, c);
-      printer.print_array("evaluate_basis_derivatives", value_size*num_derivatives, values, i, n);
-=======
       element.evaluate_basis_derivatives(i,
                                          n,
                                          values,
                                          coordinates,
                                          &c.vertex_coordinates[0],
                                          1);
-      print_array("evaluate_basis_derivatives", value_size*num_derivatives, values, i, n);
->>>>>>> 9124a37a
+      printer.print_array("evaluate_basis_derivatives", value_size*num_derivatives, values, i, n);
     }
   }
 
@@ -270,46 +251,28 @@
   for (std::size_t n = 0; n <= max_derivative; n++)
   {
     std::size_t num_derivatives = 1;
-      for (std::size_t j = 0; j < n; j++)
-        num_derivatives *= c.geometric_dimension;
-<<<<<<< HEAD
-    element.evaluate_basis_derivatives_all(n, values, coordinates, c);
-    printer.print_array("evaluate_basis_derivatives_all", element.space_dimension()*value_size*num_derivatives, values, n);
-=======
-      element.evaluate_basis_derivatives_all(n,
-                                             values,
-                                             coordinates,
-                                             &c.vertex_coordinates[0],
-                                             1);
-    print_array("evaluate_basis_derivatives_all",
-                element.space_dimension()*value_size*num_derivatives,
-                values, n);
->>>>>>> 9124a37a
+    for (std::size_t j = 0; j < n; j++)
+      num_derivatives *= c.geometric_dimension;
+    element.evaluate_basis_derivatives_all(n,
+                                           values,
+                                           coordinates,
+                                           &c.vertex_coordinates[0],
+                                           1);
+    printer.print_array("evaluate_basis_derivatives_all",
+                        element.space_dimension()*value_size*num_derivatives,
+                        values, n);
   }
 
   // evaluate_dof
   for (std::size_t i = 0; i < element.space_dimension(); i++)
   {
-<<<<<<< HEAD
-    dof_values[i] = element.evaluate_dof(i, f, c);
+    dof_values[i] = element.evaluate_dof(i, f, &c.vertex_coordinates[0], 1, c);
     printer.print_scalar("evaluate_dof", dof_values[i], i);
-  }
-
-  // evaluate_dofs
-  element.evaluate_dofs(values, f, c);
-  printer.print_array("evaluate_dofs", element.space_dimension(), values);
-
-  // interpolate_vertex_values
-  element.interpolate_vertex_values(vertex_values, dof_values, c);
-  printer.print_array("interpolate_vertex_values", (c.topological_dimension + 1)*value_size, vertex_values);
-=======
-    dof_values[i] = element.evaluate_dof(i, f, &c.vertex_coordinates[0], 1, c);
-    print_scalar("evaluate_dof", dof_values[i], i);
   }
 
   // evaluate_dofs
   element.evaluate_dofs(values, f, &c.vertex_coordinates[0], 1, c);
-  print_array("evaluate_dofs", element.space_dimension(), values);
+  printer.print_array("evaluate_dofs", element.space_dimension(), values);
 
   // interpolate_vertex_values
   element.interpolate_vertex_values(vertex_values,
@@ -317,10 +280,9 @@
                                     &c.vertex_coordinates[0],
                                     1,
                                     c);
-  print_array("interpolate_vertex_values",
-              (c.topological_dimension + 1)*value_size,
-              vertex_values);
->>>>>>> 9124a37a
+  printer.print_array("interpolate_vertex_values",
+                      (c.topological_dimension + 1)*value_size,
+                      vertex_values);
 
   // num_sub_dof_elements
   printer.print_scalar("num_sub_elements", element.num_sub_elements());
@@ -460,13 +422,8 @@
     A[i] = 0.0;
 
   // Call tabulate_tensor
-<<<<<<< HEAD
-  integral.tabulate_tensor(A, w, c);
+  integral.tabulate_tensor(A, w, &c.vertex_coordinates[0], c.orientation);
   printer.print_array("tabulate_tensor", tensor_size, A);
-=======
-  integral.tabulate_tensor(A, w, &c.vertex_coordinates[0], c.orientation);
-  print_array("tabulate_tensor", tensor_size, A);
->>>>>>> 9124a37a
 
   // Benchmark tabulate tensor
   if (bench)
@@ -516,13 +473,8 @@
     for(std::size_t i = 0; i < tensor_size; i++)
       A[i] = 0.0;
 
-<<<<<<< HEAD
-    integral.tabulate_tensor(A, w, c, facet);
+    integral.tabulate_tensor(A, w, &c.vertex_coordinates[0], facet);
     printer.print_array("tabulate_tensor", tensor_size, A, facet);
-=======
-    integral.tabulate_tensor(A, w, &c.vertex_coordinates[0], facet);
-    print_array("tabulate_tensor", tensor_size, A, facet);
->>>>>>> 9124a37a
   }
 
   // Benchmark tabulate tensor
@@ -577,17 +529,12 @@
       for(std::size_t i = 0; i < macro_tensor_size; i++)
         A[i] = 0.0;
 
-<<<<<<< HEAD
-      integral.tabulate_tensor(A, w, c0, c1, facet0, facet1);
-      printer.print_array("tabulate_tensor", macro_tensor_size, A, facet0, facet1);
-=======
       integral.tabulate_tensor(A,
                                w,
                                &c0.vertex_coordinates[0],
                                &c1.vertex_coordinates[0],
                                facet0, facet1);
-      print_array("tabulate_tensor", macro_tensor_size, A, facet0, facet1);
->>>>>>> 9124a37a
+      printer.print_array("tabulate_tensor", macro_tensor_size, A, facet0, facet1);
     }
   }
 
@@ -644,13 +591,8 @@
     for(std::size_t i = 0; i < tensor_size; i++)
       A[i] = 0.0;
 
-<<<<<<< HEAD
-    integral.tabulate_tensor(A, w, c, vertex);
+    integral.tabulate_tensor(A, w, &c.vertex_coordinates[0], vertex);
     printer.print_array("tabulate_tensor", tensor_size, A, vertex);
-=======
-    integral.tabulate_tensor(A, w, &c.vertex_coordinates[0], vertex);
-    print_array("tabulate_tensor", tensor_size, A, vertex);
->>>>>>> 9124a37a
   }
 
   // Benchmark tabulate tensor
