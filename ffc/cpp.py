--- conflicted
+++ resolved
@@ -793,19 +793,5 @@
         code += normal % {"direction" : "", "restriction": choose_map["+"]}
         code += normal % {"direction" : "!", "restriction": choose_map["-"]}
     else:
-<<<<<<< HEAD
         error("Unsupported domain_type: %s" % str(domain_type))
-    return code
-=======
-        normal_direction = normal_direction_3D
-        facet_normal = facet_normal_3D
-
-    if integral_type == "exterior facet":
-        code = normal_direction % {"restriction": "", "facet" : "facet"}
-        code += facet_normal % {"direction" : "", "restriction": ""}
-    elif integral_type == "interior facet":
-        code = normal_direction % {"restriction": choose_map["+"], "facet": "facet0"}
-        code += facet_normal % {"direction" : "", "restriction": choose_map["+"]}
-        code += facet_normal % {"direction" : "!", "restriction": choose_map["-"]}
-    return code
->>>>>>> fca85723
+    return code