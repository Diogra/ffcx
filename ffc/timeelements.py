--- conflicted
+++ resolved
@@ -22,11 +22,7 @@
 
 
 from FIAT import finite_element, polynomial_set, dual_set, functional, reference_element
-<<<<<<< HEAD
-from . import time_elements_ext as ext
-=======
 import ffc_time_ext.time_elements_ext as ext
->>>>>>> 5f6041be
 import numpy
 
 class TimeElementDualSet(dual_set.DualSet):
