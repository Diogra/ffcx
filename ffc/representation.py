--- conflicted
+++ resolved
@@ -24,24 +24,15 @@
 
 import numpy
 
-<<<<<<< HEAD
 import ufl
 from ffc import FFCError
-from ffc.classname import make_classname, make_integral_classname
+from ffc import classname
 from ffc.fiatinterface import (EnrichedElement, MixedElement, QuadratureElement,
                                SpaceOfReals, create_element)
 from ufl.utils.sequences import product
 from FIAT.hdiv_trace import HDivTrace
 
 logger = logging.getLogger(__name__)
-=======
-from ffc.utils import compute_permutations, product
-from ffc.log import info, error, begin, end
-from ffc.fiatinterface import create_element, reference_cell
-from ffc.fiatinterface import (EnrichedElement, HDivTrace, MixedElement, SpaceOfReals,
-                               QuadratureElement)
-from ffc import classname
->>>>>>> 2dae5650
 
 # List of supported integral types
 ufc_integral_types = ("cell", "exterior_facet", "interior_facet", "vertex", "custom")
@@ -837,7 +828,7 @@
         if (itg_data.integral_type == integral_type and isinstance(itg_data.subdomain_id, int))
     ]
     classnames = [
-        make_integral_classname(prefix, integral_type, form_id, subdomain_id)
+        classname.make_integral_name(prefix, integral_type, form_id, subdomain_id)
         for subdomain_id in subdomain_ids
     ]
     return subdomain_ids, classnames
