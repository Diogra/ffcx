--- conflicted
+++ resolved
@@ -66,15 +66,9 @@
     elif representation == "tensor":
         from ffc import tensor as r
     elif representation == "uflacs":
-<<<<<<< HEAD
-        from ffc import uflacsrepr
-        r = uflacsrepr
+        from ffc import uflacs as r
     elif representation == "tsfc":
-        from ffc import tsfcrepr
-        r = tsfcrepr
-=======
-        from ffc import uflacs as r
->>>>>>> 7c23f30f
+        from ffc import tsfcrepr as r
     else:
         error("Unknown representation: %s" % str(representation))
     return r
