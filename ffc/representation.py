"""
Compiler stage 2: Code representation
-------------------------------------

This module computes intermediate representations of forms,
elements and dofmaps. For each UFC function, we extract the
data needed for code generation at a later stage.

The representation should conform strictly to the naming and
order of functions in UFC. Thus, for code generation of the
function "foo", one should only need to use the data stored
in the intermediate representation under the key "foo".
"""

# Copyright (C) 2009-2015 Anders Logg
#
# This file is part of FFC.
#
# FFC is free software: you can redistribute it and/or modify
# it under the terms of the GNU Lesser General Public License as published by
# the Free Software Foundation, either version 3 of the License, or
# (at your option) any later version.
#
# FFC is distributed in the hope that it will be useful,
# but WITHOUT ANY WARRANTY; without even the implied warranty of
# MERCHANTABILITY or FITNESS FOR A PARTICULAR PURPOSE. See the
# GNU Lesser General Public License for more details.
#
# You should have received a copy of the GNU Lesser General Public License
# along with FFC. If not, see <http://www.gnu.org/licenses/>.
#
# Modified by Marie E. Rognes 2010
# Modified by Kristian B. Oelgaard 2010
# Modified by Martin Alnaes, 2013-2015
<<<<<<< HEAD
=======
# Modified by Lizao Li 2015
>>>>>>> 35ba7d6e

# Python modules
from itertools import chain

# Import UFL
import ufl

# FFC modules
from ffc.utils import compute_permutations, product
from ffc.log import info, error, begin, end, debug_ir, ffc_assert, warning
from ffc.fiatinterface import create_element, reference_cell
from ffc.mixedelement import MixedElement
from ffc.enrichedelement import EnrichedElement, SpaceOfReals
from ffc.fiatinterface import DiscontinuousLagrangeTrace
from ffc.quadratureelement import QuadratureElement
from ffc.cpp import set_float_formatting

# List of supported integral types
ufc_integral_types = ["cell", "exterior_facet", "interior_facet", "vertex", "custom"]

def pick_representation(representation):
    "Return one of the specialized code generation modules from a representation string."
    if representation == "quadrature":
        from ffc import quadrature
        r = quadrature
    elif representation == "tensor":
        from ffc import tensor
        r = tensor
    elif representation == "uflacs":
        from ffc import uflacsrepr
        r = uflacsrepr
    else:
        error("Unknown representation: %s" % str(representation))
    return r

not_implemented = None

def compute_ir(analysis, parameters):
    "Compute intermediate representation."

    begin("Compiler stage 2: Computing intermediate representation")

    # Set code generation parameters
    set_float_formatting(int(parameters["precision"]))

    # Extract data from analysis
    form_datas, elements, element_numbers = analysis

    # Compute representation of elements
    info("Computing representation of %d elements" % len(elements))
    ir_elements = [_compute_element_ir(e, i, element_numbers) \
                       for (i, e) in enumerate(elements)]

    # Compute representation of dofmaps
    info("Computing representation of %d dofmaps" % len(elements))
    ir_dofmaps = [_compute_dofmap_ir(e, i, element_numbers)
                      for (i, e) in enumerate(elements)]

    # Compute and flatten representation of integrals
    info("Computing representation of integrals")
    irs = [_compute_integral_ir(fd, i, element_numbers, parameters) \
               for (i, fd) in enumerate(form_datas)]
    ir_integrals = [ir for ir in chain(*irs) if not ir is None]

    # Compute representation of forms
    info("Computing representation of forms")
    ir_forms = [_compute_form_ir(fd, i, element_numbers) \
                    for (i, fd) in enumerate(form_datas)]

    end()

    return ir_elements, ir_dofmaps, ir_integrals, ir_forms

def _compute_element_ir(ufl_element, element_id, element_numbers):
    "Compute intermediate representation of element."

    # Create FIAT element
    element = create_element(ufl_element)
    domain, = ufl_element.domains() # Assuming single domain
    cellname = domain.cell().cellname()

    # Store id
    ir = {"id": element_id}

    # Compute data for each function
    ir["signature"] = ufl_element.reconstruction_signature()
    ir["cell_shape"] = cellname
    ir["topological_dimension"] = domain.topological_dimension()
    ir["geometric_dimension"] = domain.geometric_dimension()
    ir["space_dimension"] = element.space_dimension()
    ir["value_rank"] = len(ufl_element.value_shape())
    ir["value_dimension"] = ufl_element.value_shape()
    ir["evaluate_basis"] = _evaluate_basis(ufl_element, element)
    ir["evaluate_dof"] = _evaluate_dof(ufl_element, element)
    ir["interpolate_vertex_values"] = _interpolate_vertex_values(ufl_element, element)
    ir["num_sub_elements"] = ufl_element.num_sub_elements()
    ir["create_sub_element"] = _create_sub_foo(ufl_element, element_numbers)

    #debug_ir(ir, "finite_element")

    return ir

def _compute_dofmap_ir(ufl_element, element_id, element_numbers):
    "Compute intermediate representation of dofmap."

    # Create FIAT element
    element = create_element(ufl_element)
    domain, = ufl_element.domains() # Assuming single domain
    cell = domain.cell()
    cellname = cell.cellname()

    # Precompute repeatedly used items
    num_dofs_per_entity = _num_dofs_per_entity(element)
    facet_dofs = _tabulate_facet_dofs(element, cell)

    # Store id
    ir = {"id": element_id}

    # Compute data for each function
    ir["signature"] = "FFC dofmap for " + ufl_element.reconstruction_signature()
    ir["needs_mesh_entities"] = _needs_mesh_entities(element)
    ir["topological_dimension"] = domain.topological_dimension()
    ir["geometric_dimension"] = domain.geometric_dimension()
    ir["global_dimension"] = _global_dimension(element)
    ir["num_element_dofs"] = element.space_dimension()
    ir["num_facet_dofs"] = len(facet_dofs[0])
    ir["num_entity_dofs"] = num_dofs_per_entity
    ir["tabulate_dofs"] = _tabulate_dofs(element, cell)
    ir["tabulate_facet_dofs"] = facet_dofs
    ir["tabulate_entity_dofs"] = (element.entity_dofs(), num_dofs_per_entity)
    ir["tabulate_coordinates"] = _tabulate_coordinates(ufl_element, element)
    ir["num_sub_dofmaps"] = ufl_element.num_sub_elements()
    ir["create_sub_dofmap"] = _create_sub_foo(ufl_element, element_numbers)

    #debug_ir(ir, "dofmap")

    return ir

def _global_dimension(element):
    "Compute intermediate representation for global_dimension."

    if not isinstance(element, MixedElement):
        if isinstance(element, SpaceOfReals):
            return ([], 1)
        return (_num_dofs_per_entity(element), 0)

    elements = []
    reals = []
    num_reals = 0
    for (i, e) in enumerate(element.elements()):
        if not isinstance(e, SpaceOfReals):
            elements += [e]
        else:
            num_reals += 1
    element = MixedElement(elements)
    return (_num_dofs_per_entity(element), num_reals)

def _needs_mesh_entities(element):
    "Compute intermediate representation for needs_mesh_entities."

    # Note: The dof map for Real elements does not depend on the mesh

    num_dofs_per_entity = _num_dofs_per_entity(element)
    if isinstance(element, SpaceOfReals):
        return [False for d in num_dofs_per_entity]
    else:
        return [d > 0 for d in num_dofs_per_entity]

def _compute_integral_ir(form_data, form_id, element_numbers, parameters):
    "Compute intermediate represention for form integrals."

    irs = []

    # Iterate over integrals
    for itg_data in form_data.integral_data:

        # Select representation
        # TODO: Is it possible to detach this metadata from IntegralData? It's a bit strange from the ufl side.
        r = pick_representation(itg_data.metadata["representation"])

        # Compute representation
        ir = r.compute_integral_ir(itg_data,
                                   form_data,
                                   form_id,
                                   element_numbers,
                                   parameters)

        # Append representation
        irs.append(ir)

    return irs

def _compute_form_ir(form_data, form_id, element_numbers):
    "Compute intermediate representation of form."

    # Store id
    ir = {"id": form_id}

    # Compute common data
    ir["classname"] = "FooForm"
    ir["members"] = not_implemented
    ir["constructor"] = not_implemented
    ir["destructor"] = not_implemented
    ir["signature"] = form_data.original_form.signature()

    ir["rank"] = len(form_data.original_form.arguments())
    ir["num_coefficients"] = len(form_data.reduced_coefficients)
    ir["original_coefficient_positions"] = form_data.original_coefficient_positions

    ir["create_finite_element"] = [element_numbers[e] for e in form_data.elements]
    ir["create_dofmap"] = [element_numbers[e] for e in form_data.elements]

    for integral_type in ufc_integral_types:
        ir["max_%s_subdomain_id" % integral_type] = _max_foo_subdomain_id(integral_type, form_data)
        ir["has_%s_integrals" % integral_type] = _has_foo_integrals(integral_type, form_data)
        ir["create_%s_integral" % integral_type] = _create_foo_integral(integral_type, form_data)
        ir["create_default_%s_integral" % integral_type] = _create_default_foo_integral(integral_type, form_data)

    return ir

#--- Computation of intermediate representation for non-trivial functions ---

# FIXME: Move to FiniteElement/MixedElement
def _value_size(element):
    """Compute value size of element, aka the number of components.

    The value size of a scalar field is 1, the value size of a vector
    field (is the number of components), the value size of a higher
    dimensional tensor field is the product of the value_shape of the
    field. Recall that all mixed elements are flattened.
    """
    shape = element.value_shape()
    if shape == ():
        return 1
    return product(shape)

def _generate_reference_offsets(element, offset=0):
    """Generate offsets: i.e value offset for each basis function
    relative to a reference element representation."""
    offsets = []
    if isinstance(element, MixedElement):
        for e in element.elements():
            offsets += _generate_reference_offsets(e, offset)
            offset += _value_size(e)
    elif isinstance(element, EnrichedElement):
        for e in element.elements():
            offsets += _generate_reference_offsets(e, offset)
    else:
        offsets = [offset]*element.space_dimension()
    return offsets

def _generate_physical_offsets(ufl_element, offset=0):
    """Generate offsets: i.e value offset for each basis function
    relative to a physical element representation."""
    offsets = []

    # Refer to reference if gdim == tdim. This is a hack to support
    # more stuff (in particular restricted elements)
    domain, = ufl_element.domains() # Assuming single domain
    gdim = domain.geometric_dimension()
    tdim = domain.topological_dimension()
    if (gdim == tdim):
        return _generate_reference_offsets(create_element(ufl_element))

    if isinstance(ufl_element, ufl.MixedElement):
        for e in ufl_element.sub_elements():
            offsets += _generate_physical_offsets(e, offset)
            offset += _value_size(e)
    elif isinstance(ufl_element, ufl.EnrichedElement):
        for e in ufl_element._elements:
            offsets += _generate_physical_offsets(e, offset)
    elif isinstance(ufl_element, ufl.FiniteElement):
        element = create_element(ufl_element)
        offsets = [offset]*element.space_dimension()
    else:
        raise NotImplementedError("This element combination is not implemented")
    return offsets

def _evaluate_dof(ufl_element, element):
    "Compute intermediate representation of evaluate_dof."

    # With regard to reference_value_size vs physical_value_size: Note
    # that 'element' is the FFC/FIAT representation of the finite
    # element, while 'ufl_element' is the UFL representation. In
    # particular, UFL only knows about physical dimensions, so the
    # value shape of the 'ufl_element' (which is used to compute the
    # _value_size) will be correspond to the value size in physical
    # space. FIAT however only knows about the reference element, and
    # so the FIAT value shape of the 'element' will be the reference
    # value size. This of course only matters for elements that have
    # different physical and reference value shapes and sizes.

    domain, = ufl_element.domains() # Assuming single domain

    return {"mappings": element.mapping(),
            "reference_value_size": _value_size(element),
            "physical_value_size": _value_size(ufl_element),
            "geometric_dimension": domain.geometric_dimension(),
            "topological_dimension": domain.topological_dimension(),
            "dofs": [L.pt_dict if L else None for L in element.dual_basis()],
            "physical_offsets": _generate_physical_offsets(ufl_element)}

def _extract_elements(element):

    new_elements = []
    if isinstance(element, (MixedElement, EnrichedElement)):
        for e in element.elements():
            new_elements += _extract_elements(e)
    else:
        new_elements.append(element)
    return new_elements

# def _num_components(element):
#     """Compute the number of components of element, like _value_size, but
#     does not support tensor elements."""
#     shape = element.value_shape()
#     if shape == ():
#         return 1
#     elif len(shape) == 1:
#         return shape[0]
#     else:
#         error("Tensor valued elements are not supported yet: %d " % shape)

def _evaluate_basis(ufl_element, element):
    "Compute intermediate representation for evaluate_basis."

    domain, = ufl_element.domains() # Assuming single domain
    cellname = domain.cell().cellname()

    # Handle Mixed and EnrichedElements by extracting 'sub' elements.
    elements = _extract_elements(element)
    offsets = _generate_reference_offsets(element) # Must check?
    mappings = element.mapping()

    # This function is evidently not implemented for TensorElements
<<<<<<< HEAD
=======
    for e in elements:
        if (len(e.value_shape()) > 1) and (e.num_sub_elements() != 1):
            return "Function not supported/implemented for TensorElements."

>>>>>>> 35ba7d6e
    # Handle QuadratureElement, not supported because the basis is only defined
    # at the dof coordinates where the value is 1, so not very interesting.
    for e in elements:
        if len(e.value_shape()) > 1:
            return "Function not supported/implemented for TensorElements."
        if isinstance(e, QuadratureElement):
            return "Function not supported/implemented for QuadratureElement."
        if isinstance(e, DiscontinuousLagrangeTrace):
            return "Function not supported for Trace elements"

    # Initialise data with 'global' values.
    data = {"reference_value_size": _value_size(element),
            "physical_value_size": _value_size(ufl_element),
            "cellname" : cellname,
            "topological_dimension" : domain.topological_dimension(),
            "geometric_dimension" : domain.geometric_dimension(),
            "space_dimension" : element.space_dimension(),
            "needs_oriented": needs_oriented_jacobian(element),
            "max_degree": max([e.degree() for e in elements])
            }

    # Loop element and space dimensions to generate dof data.
    dof = 0
    dof_data = []
    for e in elements:
        for i in range(e.space_dimension()):
            num_components = _value_size(e)
            coefficients = []
            coeffs = e.get_coeffs()

            if (num_components > 1) and (len(e.value_shape()) == 1):
                # Handle coefficients for vector valued basis elements
                # [Raviart-Thomas, Brezzi-Douglas-Marini (BDM)].                
                for c in range(num_components):
                    coefficients.append(coeffs[i][c])
            elif (num_components > 1) and (len(e.value_shape()) == 2):
                # Handle coefficients for tensor valued basis elements.
                # [Regge]
                for p in range(e.value_shape()[0]):
                    for q in range(e.value_shape()[1]):
                        coefficients.append(coeffs[i][p][q])
            else:
                coefficients.append(coeffs[i])

            dof_data.append(
              {
              "embedded_degree" : e.degree(),
              "coeffs" : coefficients,
              "num_components" : num_components,
              "dmats" : e.dmats(),
              "mapping" : mappings[dof],
              "offset" : offsets[dof],
              "num_expansion_members": e.get_num_members(e.degree())
              })

            dof += 1

    data["dof_data"] = dof_data

    return data

def _tabulate_coordinates(ufl_element, element):
    "Compute intermediate representation of tabulate_coordinates."

    if uses_integral_moments(element) or not element.dual_basis()[0]:
        return {}

    domain, = ufl_element.domains() # Assuming single domain

    data = {}
    data["tdim"] = domain.topological_dimension()
    data["gdim"] = domain.geometric_dimension()
    data["points"] = [sorted(L.pt_dict.keys())[0] for L in element.dual_basis()]
    return data

def _tabulate_dofs(element, cell):
    "Compute intermediate representation of tabulate_dofs."

    if isinstance(element, SpaceOfReals):
        return None

    # Extract number of entities for each dimension for this cell
    num_entities = cell.num_entities()

    # Extract number of dofs per entity for each element
    elements = all_elements(element)
    num_dofs_per_element = [_num_dofs_per_entity(e) for e in elements]

    # Extract local dof numbers per entity for each element
    all_entity_dofs = [e.entity_dofs() for e in elements]
    dofs_per_element = [[[list(dofs[dim][entity])
                          for entity in sorted(dofs[dim].keys())]
                         for dim in sorted(dofs.keys())]
                        for dofs in all_entity_dofs]

    # Check whether we need offset
    multiple_entities =  any([sum(n > 0 for n in num_dofs) - 1
                              for num_dofs in num_dofs_per_element])
    need_offset = len(elements) > 1 or multiple_entities

    num_dofs_per_element = [e.space_dimension() for e in elements]

    # Handle global "elements"
    fakes = [isinstance(e, SpaceOfReals) for e in elements]

    return (dofs_per_element, num_dofs_per_element, num_entities, need_offset, fakes)

def _tabulate_facet_dofs(element, cell):
    "Compute intermediate representation of tabulate_facet_dofs."

    # Compute incidences
    incidence = __compute_incidence(cell.topological_dimension())

    # Get topological dimension
    D = max([pair[0][0] for pair in incidence])

    # Get the number of facets
    num_facets = cell.num_facets()

    # Find out which entities are incident to each facet
    incident = num_facets*[None]
    for facet in range(num_facets):
        incident[facet] = [pair[1] for pair in incidence if incidence[pair] == True and pair[0] == (D - 1, facet)]

    # Make list of dofs
    facet_dofs = []
    entity_dofs = element.entity_dofs()

    for facet in range(num_facets):
        facet_dofs += [[]]
        for dim in entity_dofs:
            for entity in entity_dofs[dim]:
                if (dim, entity) in incident[facet]:
                    facet_dofs[facet] += entity_dofs[dim][entity]
        facet_dofs[facet].sort()
    return facet_dofs

def _interpolate_vertex_values(ufl_element, element):
    "Compute intermediate representation of interpolate_vertex_values."

    # Check for QuadratureElement
    for e in all_elements(element):
        if isinstance(e, QuadratureElement):
            return "Function is not supported/implemented for QuadratureElement."
        if isinstance(e, DiscontinuousLagrangeTrace):
            return "Function is not implemented for DiscontinuousLagrangeTrace."

    domain, = ufl_element.domains() # Assuming single domain
    cellname = domain.cell().cellname()

    ir = {}
    ir["geometric_dimension"] = domain.geometric_dimension()
    ir["topological_dimension"] = domain.topological_dimension()

    # Check whether computing the Jacobian is necessary
    mappings = element.mapping()
    ir["needs_jacobian"] = any("piola" in m for m in mappings) or any("pullback as metric" in m for m in mappings)
    ir["needs_oriented"] = needs_oriented_jacobian(element)

    # See note in _evaluate_dofs
    ir["reference_value_size"] = _value_size(element)
    ir["physical_value_size"] = _value_size(ufl_element)

    # Get vertices of reference cell
    fiat_cell = reference_cell(cellname)
    vertices = fiat_cell.get_vertices()

    # Compute data for each constituent element
    extract = lambda values: values[sorted(values.keys())[0]].transpose()
    all_fiat_elm = all_elements(element)
    ir["element_data"] = [{
                           # See note in _evaluate_dofs
                           "reference_value_size": _value_size(e),
                           "physical_value_size": _value_size(e), # FIXME: Get from corresponding ufl element
                           "basis_values": extract(e.tabulate(0, vertices)),
                           "mapping": e.mapping()[0],
                           "space_dim": e.space_dimension()}
                          for e in all_fiat_elm]

    # FIXME: Temporary hack!
    if len(ir["element_data"]) == 1:
        ir["element_data"][0]["physical_value_size"] = ir["physical_value_size"]

    # Consistency check, related to note in _evaluate_dofs
    # This will fail for e.g. (RT1 x DG0) on a manifold
    if sum(data["physical_value_size"] for data in ir["element_data"]) != ir["physical_value_size"]:
        ir = "Failed to set physical value size correctly for subelements."
    elif sum(data["reference_value_size"] for data in ir["element_data"]) != ir["reference_value_size"]:
        ir = "Failed to set reference value size correctly for subelements."

    return ir

def _create_sub_foo(ufl_element, element_numbers):
    "Compute intermediate representation of create_sub_element/dofmap."
    return [element_numbers[e] for e in ufl_element.sub_elements()]

def _create_foo_integral(integral_type, form_data):
    "Compute intermediate representation of create_foo_integral."
    return [itg_data.subdomain_id for itg_data in form_data.integral_data
           if itg_data.integral_type == integral_type and isinstance(itg_data.subdomain_id, int)]

def _max_foo_subdomain_id(integral_type, form_data):
    "Compute intermediate representation of max_foo_subdomain_id."
    return form_data.num_sub_domains.get(integral_type, 0) # TODO: Rename in form_data

def _has_foo_integrals(integral_type, form_data):
    "Compute intermediate representation of has_foo_integrals."
    v = (form_data.num_sub_domains.get(integral_type,0) > 0
         or _create_default_foo_integral(integral_type, form_data) is not None)
    return bool(v)

def _create_default_foo_integral(integral_type, form_data):
    "Compute intermediate representation of create_default_foo_integral."
    itg_data = [itg_data for itg_data in form_data.integral_data
                if (itg_data.subdomain_id == "otherwise" and
                    itg_data.integral_type == integral_type)]
    ffc_assert(len(itg_data) in (0,1), "Expecting at most one default integral of each type.")
    return "otherwise" if itg_data else None

#--- Utility functions ---

# FIXME: KBO: This could go somewhere else, like in UFL?
#        MSA: There is probably something related in ufl somewhere,
#        but I don't understand quite what this does.
#        In particular it does not cover sub-sub-elements? Is that a bug?
# Also look at function naming, use single '_' for utility functions.
def all_elements(element):

    if isinstance(element, MixedElement):
        return element.elements()

    return [element]

def _num_dofs_per_entity(element):
    """
    Compute list of integers representing the number of dofs
    associated with a single mesh entity.

    Example: Lagrange of degree 3 on triangle: [1, 2, 1]
    """
    entity_dofs = element.entity_dofs()
    return [len(entity_dofs[e][0]) for e in range(len(entity_dofs.keys()))]

# These two are copied from old ffc
def __compute_incidence(D):
    "Compute which entities are incident with which"

    # Compute the incident vertices for each entity
    sub_simplices = []
    for dim in range(D + 1):
        sub_simplices += [__compute_sub_simplices(D, dim)]

    # Check which entities are incident, d0 --> d1 for d0 >= d1
    incidence = {}
    for d0 in range(0, D + 1):
        for i0 in range(len(sub_simplices[d0])):
            for d1 in range(d0 + 1):
                for i1 in range(len(sub_simplices[d1])):
                    if min([v in sub_simplices[d0][i0] for v in sub_simplices[d1][i1]]) == True:
                        incidence[((d0, i0), (d1, i1))] = True
                    else:
                        incidence[((d0, i0), (d1, i1))] = False

    return incidence

def __compute_sub_simplices(D, d):
    """Compute vertices for all sub simplices of dimension d (code
    taken from Exterior)."""

    # Number of vertices
    num_vertices = D + 1

    # Special cases: d = 0 and d = D
    if d == 0:
        return [[i] for i in range(num_vertices)]
    elif d == D:
        return [list(range(num_vertices))]

    # Compute all permutations of num_vertices - (d + 1)
    permutations = compute_permutations(num_vertices - d - 1, num_vertices)

    # Iterate over sub simplices
    sub_simplices = []
    for i in range(len(permutations)):

        # Pick tuple i among permutations (non-incident vertices)
        remove = permutations[i]

        # Remove vertices, keeping d + 1 vertices
        vertices = [v for v in range(num_vertices) if not v in remove]
        sub_simplices += [vertices]

    return sub_simplices

def uses_integral_moments(element):
    "True if element uses integral moments for its degrees of freedom."

    integrals = set(["IntegralMoment", "FrobeniusIntegralMoment"])
    tags = set([L.get_type_tag() for L in element.dual_basis() if L])
    return len(integrals & tags) > 0

def needs_oriented_jacobian(element):
    # Check whether this element needs an oriented jacobian
    # (only contravariant piolas and pullback as metric seem to need it)
    return ("contravariant piola" in element.mapping() or
            "pullback as metric" in element.mapping())<|MERGE_RESOLUTION|>--- conflicted
+++ resolved
@@ -32,10 +32,7 @@
 # Modified by Marie E. Rognes 2010
 # Modified by Kristian B. Oelgaard 2010
 # Modified by Martin Alnaes, 2013-2015
-<<<<<<< HEAD
-=======
 # Modified by Lizao Li 2015
->>>>>>> 35ba7d6e
 
 # Python modules
 from itertools import chain
@@ -371,18 +368,13 @@
     mappings = element.mapping()
 
     # This function is evidently not implemented for TensorElements
-<<<<<<< HEAD
-=======
     for e in elements:
         if (len(e.value_shape()) > 1) and (e.num_sub_elements() != 1):
             return "Function not supported/implemented for TensorElements."
 
->>>>>>> 35ba7d6e
     # Handle QuadratureElement, not supported because the basis is only defined
     # at the dof coordinates where the value is 1, so not very interesting.
     for e in elements:
-        if len(e.value_shape()) > 1:
-            return "Function not supported/implemented for TensorElements."
         if isinstance(e, QuadratureElement):
             return "Function not supported/implemented for QuadratureElement."
         if isinstance(e, DiscontinuousLagrangeTrace):
@@ -410,7 +402,7 @@
 
             if (num_components > 1) and (len(e.value_shape()) == 1):
                 # Handle coefficients for vector valued basis elements
-                # [Raviart-Thomas, Brezzi-Douglas-Marini (BDM)].                
+                # [Raviart-Thomas, Brezzi-Douglas-Marini (BDM)].
                 for c in range(num_components):
                     coefficients.append(coeffs[i][c])
             elif (num_components > 1) and (len(e.value_shape()) == 2):
