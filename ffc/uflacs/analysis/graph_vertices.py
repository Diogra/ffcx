# -*- coding: utf-8 -*-
# Copyright (C) 2011-2017 Martin Sandve Alnæs
#
# This file is part of FFC (https://www.fenicsproject.org)
#
# SPDX-License-Identifier:    LGPL-3.0-or-later
"""Algorithms for working with graphs."""

<<<<<<< HEAD
from ufl.classes import MultiIndex, Label
=======
import numpy
>>>>>>> dce1c0a3

from ffc.uflacs.analysis.modified_terminals import is_modified_terminal
from ufl.classes import Label, MultiIndex


def count_nodes_with_unique_post_traversal(expr, e2i=None,
                                           skip_terminal_modifiers=False):
    """Yields o for each node o in expr, child before parent.
    Never visits a node twice."""
    if e2i is None:
        e2i = {}

    def getops(e):
        """Get a modifiable list of operands of e, optionally treating modified terminals as a unit."""
        # TODO: Maybe use e._ufl_is_terminal_modifier_
        if e._ufl_is_terminal_ or (skip_terminal_modifiers
                                   and is_modified_terminal(e)):
            return []
        else:
            return list(e.ufl_operands)

    stack = [(expr, getops(expr))]
    while stack:
        expr, ops = stack[-1]
        for i, o in enumerate(ops):
            if o is not None and o not in e2i:
                stack.append((o, getops(o)))
                ops[i] = None
                break
        else:
            if not isinstance(expr, (MultiIndex, Label)):
                count = len(e2i)
                e2i[expr] = count
            stack.pop()
    return e2i


def build_graph_vertices(expressions, scalar=False):
    # Count unique expression nodes

    e2i = {}
    for expr in expressions:
        count_nodes_with_unique_post_traversal(expr, e2i, scalar)

    # Invert the map to get index->expression
    V = sorted(e2i, key=e2i.get)

    # Get vertex indices representing input expression roots
    expression_vertices = [e2i[expr] for expr in expressions]

    return e2i, V, expression_vertices<|MERGE_RESOLUTION|>--- conflicted
+++ resolved
@@ -5,12 +5,6 @@
 #
 # SPDX-License-Identifier:    LGPL-3.0-or-later
 """Algorithms for working with graphs."""
-
-<<<<<<< HEAD
-from ufl.classes import MultiIndex, Label
-=======
-import numpy
->>>>>>> dce1c0a3
 
 from ffc.uflacs.analysis.modified_terminals import is_modified_terminal
 from ufl.classes import Label, MultiIndex
