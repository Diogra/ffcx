--- conflicted
+++ resolved
@@ -61,15 +61,12 @@
         return Product(factors)
 
 
-<<<<<<< HEAD
 def MemZero(name, size):
     name = as_cexpr_or_string_symbol(name)
     size = as_cexpr_or_string_symbol("{} * sizeof(*{})".format(size, name))
     return Call("memset", (name, LiteralInt(0), size))
 
 
-=======
->>>>>>> 98fa5b36
 def MemCopy(src, dst, size, type):
     src = as_cexpr_or_string_symbol(src)
     dst = as_cexpr_or_string_symbol(dst)
@@ -1097,25 +1094,6 @@
 # Simple statements
 
 
-<<<<<<< HEAD
-class Using(CStatement):
-    __slots__ = ("name", )
-    is_scoped = True
-    can_have_children = False
-
-    def __init__(self, name):
-        assert isinstance(name, str)
-        self.name = name
-
-    def cs_format(self, precision=None):
-        return "using " + self.name + ";"
-
-    def __eq__(self, other):
-        return (isinstance(other, type(self)) and self.name == other.name)
-
-
-=======
->>>>>>> 98fa5b36
 class Break(CStatement):
     __slots__ = ()
     is_scoped = True
@@ -1193,29 +1171,6 @@
         return isinstance(other, type(self))
 
 
-<<<<<<< HEAD
-class Throw(CStatement):
-    __slots__ = ("exception", "message")
-    is_scoped = True
-    can_have_children = False
-
-    def __init__(self, exception, message):
-        assert isinstance(exception, str)
-        assert isinstance(message, str)
-        self.exception = exception
-        self.message = message
-
-    def cs_format(self, precision=None):
-        assert '"' not in self.message
-        return "throw " + self.exception + '("' + self.message + '");'
-
-    def __eq__(self, other):
-        return (isinstance(other, type(self)) and self.message == other.message
-                and self.exception == other.exception)
-
-
-=======
->>>>>>> 98fa5b36
 class Comment(CStatement):
     """Line comment(s) used for annotating the generated code with human readable remarks."""
 
