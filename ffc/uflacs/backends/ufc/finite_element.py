--- conflicted
+++ resolved
@@ -242,23 +242,12 @@
                                 (X, J, L.AddressOf(detJ), K, 1, x, coordinate_dofs, cell_orientation))),
                  L.Else(no_cm_code)]
 
-<<<<<<< HEAD
         reference_value_size = data["reference_value_size"]
         num_dofs = len(data["dofs_data"])
         ref_values = L.Symbol("ref_values")
         code += [L.Comment("Evaluate basis on reference element"),
                  L.ArrayDecl("double", ref_values, num_dofs*reference_value_size),
                  L.Call("evaluate_reference_basis",(ref_values, 1, X))]
-=======
-        physical_value_size = data["physical_value_size"]
-        code += [L.Comment("Reset values")]
-        dof_values = L.Symbol("values")
-        if physical_value_size == 1:
-            # Reset values as a pointer.
-            code += [L.Assign(L.Dereference(dof_values), 0.0)]
-        else:
-            code += [L.MemZero(dof_values, physical_value_size)]
->>>>>>> cd11e070
 
         physical_value_size = data["physical_value_size"]
         physical_values = L.Symbol("physical_values")
