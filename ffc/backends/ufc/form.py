# -*- coding: utf-8 -*-
# Copyright (C) 2009-2017 Anders Logg and Martin Sandve Alnæs
#
# This file is part of FFC (https://www.fenicsproject.org)
#
# SPDX-License-Identifier:    LGPL-3.0-or-later

# Note: Most of the code in this file is a direct translation from the
# old implementation in FFC

<<<<<<< HEAD
=======
from ffc.backends.ufc.utils import generate_return_new, generate_return_new_switch
from ffc.representation import ufc_integral_types
>>>>>>> 2dae5650
from ffc.backends.ufc import form_template as ufc_form
from ffc.backends.ufc.utils import (generate_return_new, generate_return_new_switch)
from ffc.representation import ufc_integral_types

# These are the method names in ufc_form that are specialized for each
# integral type
integral_name_templates = (
    "max_{}_subdomain_id",
    "has_{}_integrals",
    "create_{}_integral",
    "create_default_{}_integral",
)


def create_delegate(integral_type, declname, impl):
    def _delegate(self, L, ir, parameters):
        return impl(self, L, ir, parameters, integral_type, declname)

    _delegate.__doc__ = impl.__doc__ % {"declname": declname, "integral_type": integral_type}
    return _delegate


def add_ufc_form_integral_methods(cls):
    """This function generates methods on the class it decorates,
    for each integral name template and for each integral type.

    This allows implementing e.g. create_###_integrals once in the
    decorated class as '_create_foo_integrals', and this function will
    expand that implementation into 'create_cell_integrals',
    'create_exterior_facet_integrals', etc.

    Name templates are taken from 'integral_name_templates' and 'ufc_integral_types'.
    """
    # The dummy name "foo" is chosen for familiarity for ffc developers
    dummy_integral_type = "foo"

    for template in integral_name_templates:
        implname = "_" + (template.format(dummy_integral_type))
        impl = getattr(cls, implname)
        for integral_type in ufc_integral_types:
            declname = template.format(integral_type)
            _delegate = create_delegate(integral_type, declname, impl)
            setattr(cls, declname, _delegate)
    return cls


@add_ufc_form_integral_methods
class UFCForm:
    """Each function maps to a keyword in the template.

    The exceptions are functions on the form
        def _*_foo_*(self, L, ir, parameters, integral_type, declname)
    which add_ufc_form_integral_methods will duplicate for foo = each integral type.
    """

    def num_coefficients(self, L, num_coefficients):
        return L.Return(num_coefficients)

    def rank(self, L, rank):
        return L.Return(rank)

    def original_coefficient_position(self, L, ir):
        i = L.Symbol("i")
        positions = ir["original_coefficient_position"]

        # Check argument
        msg = "Invalid original coefficient index."

        if positions:
            code = [L.If(L.GE(i, len(positions)), [L.Comment(msg), L.Return(-1)])]

            position = L.Symbol("position")
            code += [
                L.ArrayDecl("static const int64_t", position, len(positions), positions),
                L.Return(position[i]),
            ]
            return code
        else:
            code = [L.Comment(msg), L.Return(-1)]
        return code

    def create_coordinate_finite_element(self, L, ir):
        classnames = ir["create_coordinate_finite_element"]
        assert len(classnames) == 1
        return generate_return_new(L, classnames[0], factory=True)

    def create_coordinate_dofmap(self, L, ir):
        classnames = ir["create_coordinate_dofmap"]
        assert len(classnames) == 1
        return generate_return_new(L, classnames[0], factory=True)

    def create_coordinate_mapping(self, L, ir):
        classnames = ir["create_coordinate_mapping"]
        # list of length 1 until we support multiple domains
        assert len(classnames) == 1
        return generate_return_new(L, classnames[0], factory=True)

    def create_finite_element(self, L, ir):
        i = L.Symbol("i")
        classnames = ir["create_finite_element"]
        return generate_return_new_switch(L, i, classnames, factory=True)

    def create_dofmap(self, L, ir):
        i = L.Symbol("i")
        classnames = ir["create_dofmap"]
        return generate_return_new_switch(L, i, classnames, factory=True)

    # This group of functions are repeated for each
    # foo_integral by add_ufc_form_integral_methods:

    def _max_foo_subdomain_id(self, L, ir, parameters, integral_type, declname):
        "Return implementation of ufc::form::%(declname)s()."
        # e.g. max_subdomain_id = ir["max_cell_subdomain_id"]
        max_subdomain_id = ir[declname]
        return L.Return(int(max_subdomain_id))

    def _has_foo_integrals(self, L, ir, parameters, integral_type, declname):
        "Return implementation of ufc::form::%(declname)s()."
        # e.g. has_integrals = ir["has_cell_integrals"]
        has_integrals = ir[declname]
        return L.Return(bool(has_integrals))

    def _create_foo_integral(self, L, ir, parameters, integral_type, declname):
        "Return implementation of ufc::form::%(declname)s()."
        # e.g. subdomain_ids, classnames = ir["create_cell_integral"]
        subdomain_ids, classnames = ir[declname]
        subdomain_id = L.Symbol("subdomain_id")
        return generate_return_new_switch(L, subdomain_id, classnames, subdomain_ids, factory=True)

    def _create_default_foo_integral(self, L, ir, parameters, integral_type, declname):
        "Return implementation of ufc::form::%(declname)s()."
        # e.g. classname = ir["create_default_cell_integral"]
        classname = ir[declname]
        if classname is None:
            return L.Return(L.Null())
        else:
            return generate_return_new(L, classname, factory=True)


def ufc_form_generator(ir, parameters):
    """Generate UFC code for a form"""

    factory_name = ir["classname"]

    d = {}
    d["factory_name"] = factory_name
    d["signature"] = "\"{}\"".format(ir["signature"])
    d["rank"] = ir["rank"]
    d["num_coefficients"] = ir["num_coefficients"]

    d["max_cell_subdomain_id"] = ir["max_cell_subdomain_id"]
    d["max_exterior_facet_subdomain_id"] = ir["max_exterior_facet_subdomain_id"]
    d["max_interior_facet_subdomain_id"] = ir["max_interior_facet_subdomain_id"]
    d["max_vertex_subdomain_id"] = ir["max_vertex_subdomain_id"]
    d["max_custom_subdomain_id"] = ir["max_custom_subdomain_id"]

    d["has_cell_integrals"] = "true" if ir["has_cell_integrals"] else "false"
    d["has_exterior_facet_integrals"] = "true" if ir["has_exterior_facet_integrals"] else "false"
    d["has_interior_facet_integrals"] = "true" if ir["has_interior_facet_integrals"] else "false"
    d["has_vertex_integrals"] = "true" if ir["has_vertex_integrals"] else "false"
    d["has_custom_integrals"] = "true" if ir["has_custom_integrals"] else "false"

    import ffc.uflacs.language.cnodes as L
    generator = UFCForm()

    statements = generator.original_coefficient_position(L, ir)
    assert isinstance(statements, list)
    d["original_coefficient_position"] = L.StatementList(statements)

    d["create_coordinate_finite_element"] = generator.create_coordinate_finite_element(L, ir)
    d["create_coordinate_dofmap"] = generator.create_coordinate_dofmap(L, ir)
    d["create_coordinate_mapping"] = generator.create_coordinate_mapping(L, ir)
    d["create_finite_element"] = generator.create_finite_element(L, ir)
    d["create_dofmap"] = generator.create_dofmap(L, ir)

    d["create_cell_integral"] = generator.create_cell_integral(L, ir, parameters)
    d["create_interior_facet_integral"] = generator.create_interior_facet_integral(
        L, ir, parameters)
    d["create_exterior_facet_integral"] = generator.create_exterior_facet_integral(
        L, ir, parameters)
    d["create_vertex_integral"] = generator.create_vertex_integral(L, ir, parameters)
    d["create_custom_integral"] = generator.create_custom_integral(L, ir, parameters)

    d["create_default_cell_integral"] = generator.create_default_cell_integral(L, ir, parameters)
    d["create_default_interior_facet_integral"] = generator.create_default_interior_facet_integral(
        L, ir, parameters)
    d["create_default_exterior_facet_integral"] = generator.create_default_exterior_facet_integral(
        L, ir, parameters)
    d["create_default_vertex_integral"] = generator.create_default_vertex_integral(
        L, ir, parameters)
    d["create_default_custom_integral"] = generator.create_default_custom_integral(
        L, ir, parameters)

    # Check that no keys are redundant or have been missed
    from string import Formatter
    fields = [fname for _, fname, _, _ in Formatter().parse(ufc_form.factory) if fname]
    assert set(fields) == set(d.keys()), "Mismatch between keys in template and in formattting dict"

    # Format implementation code
    implementation = ufc_form.factory.format_map(d)

    # Format declaration
    declaration = ufc_form.declaration.format(factory_name=factory_name)

    return declaration, implementation<|MERGE_RESOLUTION|>--- conflicted
+++ resolved
@@ -8,13 +8,9 @@
 # Note: Most of the code in this file is a direct translation from the
 # old implementation in FFC
 
-<<<<<<< HEAD
-=======
-from ffc.backends.ufc.utils import generate_return_new, generate_return_new_switch
-from ffc.representation import ufc_integral_types
->>>>>>> 2dae5650
 from ffc.backends.ufc import form_template as ufc_form
-from ffc.backends.ufc.utils import (generate_return_new, generate_return_new_switch)
+from ffc.backends.ufc.utils import (generate_return_new,
+                                    generate_return_new_switch)
 from ffc.representation import ufc_integral_types
 
 # These are the method names in ufc_form that are specialized for each
