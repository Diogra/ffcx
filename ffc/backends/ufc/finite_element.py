--- conflicted
+++ resolved
@@ -11,21 +11,6 @@
 
 from collections import defaultdict
 
-<<<<<<< HEAD
-=======
-from ufl import product
-
-from ffc.backends.ufc.utils import (generate_return_new_switch, generate_return_int_switch,
-                                    generate_error)
-from ffc.uflacs.elementtables import clamp_table_small_numbers
-from ffc.backends.ufc.evaluatebasis import generate_evaluate_reference_basis
-from ffc.backends.ufc.evaluatebasis import tabulate_coefficients
-from ffc.backends.ufc.evalderivs import generate_evaluate_reference_basis_derivatives
-from ffc.backends.ufc.evalderivs import _generate_combinations
-from ffc.backends.ufc.evaluatedof import generate_map_dofs, reference_to_physical_map
-from ffc.backends.ufc.jacobian import (jacobian, inverse_jacobian, orientation,
-                                       fiat_coordinate_mapping, _mapping_transform)
->>>>>>> 2dae5650
 import ffc.backends.ufc.finite_element_template as ufc_finite_element
 from ffc import FFCError
 from ffc.backends.ufc.evalderivs import (_generate_combinations,
