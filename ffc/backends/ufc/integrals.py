--- conflicted
+++ resolved
@@ -25,9 +25,9 @@
   }
 
   /// Tabulate the tensor for the contribution from a local cell
-  virtual void tabulate_tensor(double* A,
-                               const double * const * w,
-                               const double* vertex_coordinates,
+  virtual void tabulate_tensor(double* %(restrict)s A,
+                               const double * const * %(restrict)s w,
+                               const double* %(restrict)s vertex_coordinates,
                                int cell_orientation) const
   {
 %(tabulate_tensor)s
@@ -52,9 +52,9 @@
   virtual ~%(classname)s();
 
   /// Tabulate the tensor for the contribution from a local cell
-  virtual void tabulate_tensor(double* A,
-                               const double * const * w,
-                               const double* vertex_coordinates,
+  virtual void tabulate_tensor(double* %(restrict)s A,
+                               const double * const * %(restrict)s w,
+                               const double* %(restrict)s vertex_coordinates,
                                int cell_orientation) const;
 
 };
@@ -74,9 +74,9 @@
 }
 
 /// Tabulate the tensor for the contribution from a local cell
-void %(classname)s::tabulate_tensor(double* A,
-                                    const double * const * w,
-                                    const double* vertex_coordinates,
+void %(classname)s::tabulate_tensor(double* %(restrict)s A,
+                                    const double * const * %(restrict)s w,
+                                    const double* %(restrict)s vertex_coordinates,
                                     int cell_orientation) const
 {
 %(tabulate_tensor)s
@@ -105,18 +105,11 @@
   }
 
   /// Tabulate the tensor for the contribution from a local exterior facet
-<<<<<<< HEAD
-  virtual void tabulate_tensor(double* A,
-                               const double * const * w,
-                               const double* vertex_coordinates,
-                               std::size_t facet) const
-=======
   virtual void tabulate_tensor(double* %(restrict)s A,
                                const double * const * %(restrict)s w,
                                const double* %(restrict)s vertex_coordinates,
                                std::size_t facet,
                                int cell_orientation) const
->>>>>>> fbbadf52
   {
 %(tabulate_tensor)s
   }
@@ -140,18 +133,11 @@
   virtual ~%(classname)s();
 
   /// Tabulate the tensor for the contribution from a local exterior facet
-<<<<<<< HEAD
-  virtual void tabulate_tensor(double* A,
-                               const double * const * w,
-                               const double* vertex_coordinates,
-                               std::size_t facet) const;
-=======
   virtual void tabulate_tensor(double* %(restrict)s A,
                                const double * const * %(restrict)s w,
                                const double* %(restrict)s vertex_coordinates,
                                std::size_t facet,
                                int cell_orientation) const;
->>>>>>> fbbadf52
 
 };
 """
@@ -170,18 +156,11 @@
 }
 
 /// Tabulate the tensor for the contribution from a local exterior facet
-<<<<<<< HEAD
-void %(classname)s::tabulate_tensor(double* A,
-                                    const double * const * w,
-                                    const double* vertex_coordinates,
-                                    std::size_t facet) const
-=======
 void %(classname)s::tabulate_tensor(double* %(restrict)s A,
                                     const double * const * %(restrict)s w,
                                     const double* %(restrict)s vertex_coordinates,
                                     std::size_t facet,
                                     int cell_orientation) const
->>>>>>> fbbadf52
 {
 %(tabulate_tensor)s
 }
@@ -209,10 +188,10 @@
   }
 
   /// Tabulate the tensor for the contribution from a local interior facet
-  virtual void tabulate_tensor(double* A,
-                               const double * const * w,
-                               const double* vertex_coordinates_0,
-                               const double* vertex_coordinates_1,
+  virtual void tabulate_tensor(double* %(restrict)s A,
+                               const double * const * %(restrict)s w,
+                               const double* %(restrict)s vertex_coordinates_0,
+                               const double* %(restrict)s vertex_coordinates_1,
                                std::size_t facet_0,
                                std::size_t facet_1,
                                int cell_orientation_0,
@@ -240,10 +219,10 @@
   virtual ~%(classname)s();
 
   /// Tabulate the tensor for the contribution from a local interior facet
-  virtual void tabulate_tensor(double* A,
-                               const double * const * w,
-                               const double* vertex_coordinates_0,
-                               const double* vertex_coordinates_1,
+  virtual void tabulate_tensor(double* %(restrict)s A,
+                               const double * const * %(restrict)s w,
+                               const double* %(restrict)s vertex_coordinates_0,
+                               const double* %(restrict)s vertex_coordinates_1,
                                std::size_t facet_0,
                                std::size_t facet_1,
                                int cell_orientation_0,
@@ -266,10 +245,10 @@
 }
 
 /// Tabulate the tensor for the contribution from a local interior facet
-void %(classname)s::tabulate_tensor(double* A,
-                                    const double * const * w,
-                                    const double* vertex_coordinates_0,
-                                    const double* vertex_coordinates_1,
+void %(classname)s::tabulate_tensor(double* %(restrict)s A,
+                                    const double * const * %(restrict)s w,
+                                    const double* %(restrict)s vertex_coordinates_0,
+                                    const double* %(restrict)s vertex_coordinates_1,
                                     std::size_t facet_0,
                                     std::size_t facet_1,
                                     int cell_orientation_0,
@@ -300,18 +279,11 @@
   }
 
   /// Tabulate the tensor for the contribution from the local vertex
-<<<<<<< HEAD
-  virtual void tabulate_tensor(double* A,
-                               const double * const * w,
-                               const double* vertex_coordinates,
-                               std::size_t vertex) const
-=======
   virtual void tabulate_tensor(double* %(restrict)s A,
                                const double * const * %(restrict)s w,
                                const double* %(restrict)s vertex_coordinates,
                                std::size_t vertex,
                                int cell_orientation) const
->>>>>>> fbbadf52
   {
 %(tabulate_tensor)s
   }
@@ -334,18 +306,11 @@
   virtual ~%(classname)s();
 
   /// Tabulate the tensor for the contribution from the local vertex
-<<<<<<< HEAD
-  virtual void tabulate_tensor(double* A,
-                               const double * const * w,
-                               const double* vertex_coordinates,
-                               std::size_t vertex) const;
-=======
   virtual void tabulate_tensor(double* %(restrict)s A,
                                const double * const * %(restrict)s w,
                                const double* %(restrict)s vertex_coordinates,
                                std::size_t vertex,
                                int cell_orientation) const;
->>>>>>> fbbadf52
 
 };
 """
@@ -364,18 +329,11 @@
 }
 
 /// Tabulate the tensor for the contribution from the local vertex
-<<<<<<< HEAD
-void %(classname)s::tabulate_tensor(double* A,
-                                    const double * const * w,
-                                    const double* vertex_coordinates,
-                                    std::size_t vertex) const
-=======
 void %(classname)s::tabulate_tensor(double* %(restrict)s A,
                                     const double * const * %(restrict)s w,
                                     const double* %(restrict)s vertex_coordinates,
                                     std::size_t vertex,
                                     int cell_orientation) const
->>>>>>> fbbadf52
 {
 %(tabulate_tensor)s
 }
@@ -414,14 +372,8 @@
                                const double * const * w,
                                const double* vertex_coordinates,
                                std::size_t num_quadrature_points,
-<<<<<<< HEAD
                                const double* quadrature_points,
                                const double* quadrature_weights) const
-=======
-                               const double* %(restrict)s quadrature_points,
-                               const double* %(restrict)s quadrature_weights,
-                               int cell_orientation) const
->>>>>>> fbbadf52
   {
 %(tabulate_tensor)s
   }
@@ -453,15 +405,9 @@
                                const double * const * w,
                                const double* vertex_coordinates,
                                std::size_t num_quadrature_points,
-<<<<<<< HEAD
                                const double* quadrature_points,
                                const double* quadrature_weights) const;
 
-=======
-                               const double* %(restrict)s quadrature_points,
-                               const double* %(restrict)s quadrature_weights,
-                               int cell_orientation) const;
->>>>>>> fbbadf52
 };
 """
 
@@ -489,14 +435,8 @@
                                     const double * const * w,
                                     const double* vertex_coordinates,
                                     std::size_t num_quadrature_points,
-<<<<<<< HEAD
                                     const double* quadrature_points,
                                     const double* quadrature_weights) const
-=======
-                                    const double* %(restrict)s quadrature_points,
-                                    const double* %(restrict)s quadrature_weights,
-                                    int cell_orientation) const;
->>>>>>> fbbadf52
 {
 %(tabulate_tensor)s
 }
