--- conflicted
+++ resolved
@@ -147,17 +147,11 @@
 
     # Get code snippets for Jacobian, Inverse of Jacobian and mapping of
     # coordinates from physical element to the FIAT reference element.
-<<<<<<< HEAD
     code += [format["compute_jacobian"](tdim, gdim)]
     code += [format["compute_jacobian_inverse"](tdim, gdim)]
     if data["needs_oriented"]:
         code += [format["orientation"](tdim, gdim)]
-    code += ["", format["fiat coordinate map"](element_cell_domain, gdim)]
-=======
-    code += [format["jacobian and inverse"](gdim, tdim,
-                                            oriented=data["needs_oriented"])]
-    code += ["", format["fiat coordinate map"](element_cellname, gdim)]
->>>>>>> 3acb4118
+    code += ["", format["fiat coordinate map"](element_cell_name, gdim)]
 
     # Get value shape and reset values. This should also work for TensorElement,
     # scalar are empty tuples, therefore (1,) in which case value_shape = 1.
@@ -415,7 +409,7 @@
     code += [f_decl(f_double, str(bn), f_float(0))]
     code += [f_decl(f_double, str(cn), f_float(0))]
 
-    # Get the element cell name.
+    # Get the element cell name
     element_cellname = data["cellname"]
 
     def _jrc(a, b, n):
@@ -758,6 +752,6 @@
                         code += [myline]
 
     else:
-        error("Cannot compute basis values for shape: %d" % element_cellname)
+        error("Cannot compute basis values for shape: %d" % elemet_cell_domain)
 
     return code + [""]