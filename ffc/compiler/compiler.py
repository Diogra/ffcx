--- conflicted
+++ resolved
@@ -19,10 +19,6 @@
 # Modified by Dag Lindbo, 2008.
 # Modified by Garth N. Wells, 2009.
 # Last changed: 2009-12-08
-<<<<<<< HEAD
-
-=======
->>>>>>> 28edafec
 
 __all__ = ["compile"]
 
