--- conflicted
+++ resolved
@@ -118,17 +118,10 @@
     """
 
     if form.empty():
-<<<<<<< HEAD
-        logger.error("Form (%s) seems to be zero: cannot compile it." % str(form))
-        raise RuntimeError("Form (%s) seems to be zero: cannot compile it." % str(form))
-
-    #
-=======
         raise RuntimeError("Form ({}) seems to be zero: cannot compile it.".format(str(form)))
-    if _has_custom_integrals(form):
-        raise RuntimeError("Form ({}) contains unsupported custom integrals.".format(str(form)))
-
->>>>>>> 2ff0f425
+#    if _has_custom_integrals(form):
+#        raise RuntimeError("Form ({}) contains unsupported custom integrals.".format(str(form)))
+
     # ---- Extract representation across all integrals in this form
     #
     # The priority of representation determination is following
