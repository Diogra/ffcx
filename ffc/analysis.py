# -*- coding: utf-8 -*-

<<<<<<< HEAD
This module implements the analysis/preprocessing of variational
forms, including automatic selection of elements, degrees and
form representation type.
"""

# Copyright (C) 2007-2016 Anders Logg, Martin Alnaes, Kristian B. Oelgaard,
# and others
=======
# Copyright (C) 2007-2016 Anders Logg and Kristian B. Oelgaard
>>>>>>> 38b43507
#
# This file is part of FFC.
#
# FFC is free software: you can redistribute it and/or modify
# it under the terms of the GNU Lesser General Public License as published by
# the Free Software Foundation, either version 3 of the License, or
# (at your option) any later version.
#
# FFC is distributed in the hope that it will be useful,
# but WITHOUT ANY WARRANTY; without even the implied warranty of
# MERCHANTABILITY or FITNESS FOR A PARTICULAR PURPOSE. See the
# GNU Lesser General Public License for more details.
#
# You should have received a copy of the GNU Lesser General Public License
# along with FFC. If not, see <http://www.gnu.org/licenses/>.
<<<<<<< HEAD

from __future__ import absolute_import
=======
#
# Modified by Marie E. Rognes, 2010
# Modified by Martin Sandve Alnæs, 2013-2014

"""
Compiler stage 1: Analysis
--------------------------

This module implements the analysis/preprocessing of variational
forms, including automatic selection of elements, degrees and
form representation type.
"""
>>>>>>> 38b43507

import os
import copy
from itertools import chain

# UFL modules
from ufl.classes import Form, CellVolume, FacetArea
from ufl.integral import Integral
from ufl.finiteelement import MixedElement, EnrichedElement, VectorElement
from ufl.algorithms import sort_elements
from ufl.algorithms import compute_form_data
from ufl.algorithms.analysis import extract_sub_elements

# FFC modules
from ffc.log import info, begin, end, warning, debug, error, ffc_assert, warning_blue
from ffc.utils import all_equal
from ffc.tensor import estimate_cost


def analyze_forms(forms, parameters):
    """
    Analyze form(s), returning

       form_datas      - a tuple of form_data objects
       unique_elements - a tuple of unique elements across all forms
       element_numbers - a mapping to unique numbers for all elements
    """
    return analyze_ufl_objects(forms, "form", parameters)


def analyze_elements(elements, parameters):
    return analyze_ufl_objects(elements, "element", parameters)


def analyze_coordinate_mappings(coordinate_elements, parameters):
    return analyze_ufl_objects(coordinate_elements, "coordinate_mapping", parameters)


def analyze_ufl_objects(ufl_objects, kind, parameters):
    """
    Analyze ufl object(s), either forms, elements, or coordinate mappings, returning:

       form_datas      - a tuple of form_data objects
       unique_elements - a tuple of unique elements across all forms
       element_numbers - a mapping to unique numbers for all elements

    """
    begin("Compiler stage 1: Analyzing %s(s)" % (kind,))

    form_datas = ()
    unique_elements = set()
    unique_coordinate_elements = set()

    if kind == "form":
        forms = ufl_objects

        # Analyze forms
        form_datas = tuple(_analyze_form(form, parameters)
                           for form in forms)

        # Extract unique elements accross all forms
        for form_data in form_datas:
            unique_elements.update(form_data.unique_sub_elements)

        # Extract coordinate elements across all forms
        for form_data in form_datas:
            unique_coordinate_elements.update(form_data.coordinate_elements)

    elif kind == "element":
        elements = ufl_objects

        # Extract unique (sub)elements
        unique_elements.update(extract_sub_elements(elements))

    elif kind == "coordinate_mapping":
        meshes = ufl_objects

        # Extract unique (sub)elements
        unique_coordinate_elements = [mesh.ufl_coordinate_element() for mesh in meshes]

    # Make sure coordinate elements and their subelements are included
    unique_elements.update(extract_sub_elements(unique_coordinate_elements))

    # Sort elements
    unique_elements = sort_elements(unique_elements)

    # Check for schemes for QuadratureElements
    for element in unique_elements:
        if element.family() == "Quadrature":
            qs = element.quadrature_scheme()
            if qs is None:
                error("Missing quad_scheme in quadrature element.")

    # Compute element numbers
    element_numbers = _compute_element_numbers(unique_elements)

    end()

    return form_datas, unique_elements, element_numbers, unique_coordinate_elements


def _compute_element_numbers(elements):
    "Build map from elements to element numbers."
    element_numbers = {}
    for (i, element) in enumerate(elements):
        element_numbers[element] = i
    return element_numbers


def _analyze_form(form, parameters):
    "Analyze form, returning form data."

    # Check that form is not empty
    if form.empty():
        error("Form (%s) seems to be zero: cannot compile it." % str(form))

    # Hack to override representation with environment variable
    forced_r = os.environ.get("FFC_FORCE_REPRESENTATION")
    if forced_r:
        warning("representation:    forced by $FFC_FORCE_REPRESENTATION to '%s'" % forced_r)
        r = forced_r
        r = "legacy" if r in ["quadrature", "tensor"] else r
    else:
        r = _extract_representation_family(form, parameters)

    debug("Preprocessing form using '%s' representation family." % r)

    # Compute form metadata
    if r == "uflacs":
        # Temporary workaround to let uflacs have a different preprocessing pipeline
        # than the legacy representations quadrature and tensor. This approach imposes
        # a limitation that e.g. uflacs and tensor representation cannot be mixed in the same form.
        from ufl.classes import Jacobian
        form_data = compute_form_data(form,
                                      do_apply_function_pullbacks=True,
                                      do_apply_integral_scaling=True,
                                      do_apply_geometry_lowering=True,
                                      preserve_geometry_types=(Jacobian,),
                                      do_apply_restrictions=True,
                                      )
    elif r == "tsfc":
        try:
            # TSFC provides compute_form_data wrapper using correct kwargs
            from tsfc.ufl_utils import compute_form_data as tsfc_compute_form_data
        except ImportError:
            error("Failed to import tsfc.ufl_utils.compute_form_data when asked "
                  "for tsfc representation.")
        form_data = tsfc_compute_form_data(form)
    elif r == "legacy":
        # quadrature or tensor representation
        form_data = compute_form_data(form)
    else:
        error("Unexpected representation family '%s' for form preprocessing." % r)

    info("")
    info(str(form_data))

    # Attach integral meta data
    _attach_integral_metadata(form_data, parameters)
    _validate_representation_choice(form_data, r)

    return form_data


def _extract_representation_family(form, parameters):
    """Return 'uflacs', 'tsfc' or 'legacy', or raise error. This
    takes care of (a) compatibility between representations due to
    differences in preprocessing, (b) choosing uflacs for
    higher-order geometries.

    NOTE: Final representation is picked later by
    ``_determine_representation``.
    """
    # Fetch all representation choice requests
    representations = set()
    for integral in form.integrals():
        representations.add(integral.metadata().get("representation"))

    # Remove auto and replace it by parameter value if it's not auto
    for r in list(representations):
        if r in [None, 'auto']:
            representations.remove(r)
            if parameters["representation"] != "auto":
                representations.add(parameters["representation"])

    # Translate quadrature/tensor to legacy
    for r in list(representations):
        if r in ['quadrature', 'tensor']:
            representations.remove(r)
            representations.add('legacy')

    # Sanity check
    ffc_assert(len(representations.intersection((
        'quadrature', 'tensor', 'auto', None))) == 0,
        "Unexpected representation family candidates '%s'." % representations)

    # Don't tolerate more representation families due to restrictions
    # in preprocessing
    if len(representations) > 1:
        error("Cannot mix legacy (quadrature, tensor) representation "
              "with uflacs representation in single form.")

    # Avoid legacy for higher-order geometry; use uflacs as default
    if _has_higher_order_geometry(form):
        if 'legacy' in representations:
            error("Legacy (quadrature, tensor) representations do not emit "
                  "accurate code for higher-order geometry of domain.")
        if len(representations) == 0:
            # NOTE: Need to pick the same default as in _auto_select_representation
            representations.add('uflacs')

    # Good ol' quadrature; Martin shall switch to uflacs soon :)
    if len(representations) == 0:
        representations.add('legacy')

    # Return the unique choice
    ffc_assert(len(representations) == 1,
               "Failed to extract unique representation family. "
               "Got '%s'." % representations)
    return representations.pop()


def _validate_representation_choice(form_data,
                                    preprocessing_representation_family):
    """Check that effective representations

    * do not mix legacy, uflacs and tsfc,
    * implement higher-order geometry,
    * match employed preprocessing strategy.

    This function is final check that everything is compatible due
    to the mess in this file. Better safe than sorry...
    """
    # Fetch all representations
    representations = set()
    for ida in form_data.integral_data:
        representations.add(ida.metadata["representation"])
        for integral in ida.integrals:
            representations.add(integral.metadata()["representation"])

    # Translate quadrature/tensor to legacy
    for r in list(representations):
        if r in ['quadrature', 'tensor']:
            representations.remove(r)
            representations.add('legacy')

    # Require unique family; allow legacy only with affine meshes
    ffc_assert(len(representations) == 1,
               "Failed to extract unique representation family. "
               "Got '%s'." % representations)
    if _has_higher_order_geometry(form_data.preprocessed_form):
        ffc_assert('legacy' not in representations,
            "Did not expect legacy representation for higher-order geometry.")
    ffc_assert(preprocessing_representation_family in representations,
        "Form has been preprocessed using '%s' representaion family, "
        "while '%s' representations have been set for integrals."
        % (preprocessing_representation_family, representations))


def _has_higher_order_geometry(o):
    if isinstance(o, Form):
        P1 = VectorElement("P", o.ufl_cell(), 1)
        return any(d.ufl_coordinate_element() != P1 for d in o.ufl_domains())
    elif isinstance(o, Integral):
        P1 = VectorElement("P", o.ufl_domain().ufl_cell(), 1)
        return o.ufl_domain().ufl_coordinate_element() != P1
    else:
        raise NotImplementedError


def _extract_common_quadrature_degree(integral_metadatas):
    # Check that quadrature degree is the same
    quadrature_degrees = [md["quadrature_degree"] for md in integral_metadatas]
    for d in quadrature_degrees:
        if not isinstance(d, int):
            error("Invalid non-integer quadrature degree %s" % (str(d),))
    qd = max(quadrature_degrees)
    if not all_equal(quadrature_degrees):
        # TODO: This may be loosened up without too much effort,
        # if the form compiler handles mixed integration degree,
        # something that most of the pipeline seems to be ready for.
        info("Quadrature degree must be equal within each sub domain, using degree %d." % qd)
    return qd


def _autoselect_quadrature_degree(integral_metadata, integral, form_data):
    # Automatic selection of quadrature degree
    qd = integral_metadata["quadrature_degree"]
    pd = integral_metadata["estimated_polynomial_degree"]

    # Special case: handling -1 as "auto" for quadrature_degree
    if qd == -1:
        qd = "auto"

    # TODO: Add other options here
    if qd == "auto":
        qd = pd
        info("quadrature_degree: auto --> %d" % qd)
    if isinstance(qd, int):
        if qd >= 0:
            info("quadrature_degree: %d" % qd)
        else:
            error("Illegal negative quadrature degree %s " % (qd,))
    else:
        error("Invalid quadrature_degree %s." % (qd,))

    tdim = integral.ufl_domain().topological_dimension()
    _check_quadrature_degree(qd, tdim)
    return qd


def _check_quadrature_degree(degree, top_dim):
    """Check that quadrature degree does not result in a unreasonable high
    number of integration points."""
    num_points = ((degree + 1 + 1) // 2)**top_dim
    if num_points >= 100:
        warning_blue("WARNING: The number of integration points for each cell will be: %d" % num_points)
        warning_blue("         Consider using the option 'quadrature_degree' to reduce the number of points")


def _extract_common_quadrature_rule(integral_metadatas):
    # Check that quadrature rule is the same
    # (To support mixed rules would be some work since num_points is
    #  used to identify quadrature rules in large parts of the pipeline)
    quadrature_rules = [md["quadrature_rule"] for md in integral_metadatas]
    if all_equal(quadrature_rules):
        qr = quadrature_rules[0]
    else:
        qr = "canonical"
        info("Quadrature rule must be equal within each sub domain, using %s rule." % qr)
    return qr


def _autoselect_quadrature_rule(integral_metadata, integral, form_data):
    # Automatic selection of quadrature rule
    qr = integral_metadata["quadrature_rule"]
    if qr == "auto":
        # Just use default for now.
        qr = "default"
        info("quadrature_rule:   auto --> %s" % qr)
    elif qr in ("default", "canonical", "vertex"):
        info("quadrature_rule:   %s" % qr)
    else:
        info("Valid choices are 'default', 'canonical', 'vertex', and 'auto'.")
        error("Illegal choice of quadrature rule for integral: " + str(qr))
    # Return automatically determined quadrature rule
    return qr


def _determine_representation(integral_metadatas, ida, form_data, parameters):
    "Determine one unique representation considering all integrals together."

    # Will consider this value later if metadata do not help
    r = parameters["representation"]

    # Hack to override representation with environment variable
    forced_r = os.environ.get("FFC_FORCE_REPRESENTATION")
    if forced_r:
        r = forced_r
        warning("representation:    forced by $FFC_FORCE_REPRESENTATION to '%s'" % r)
        return r

    # Check that representations are compatible
    # (Generating code with different representations within a
    # single tabulate_tensor is considered not worth the effort)
    representations = set()
    for md in integral_metadatas:
        if md["representation"] != "auto":
            representations.add(md["representation"])
    if len(representations) > 1:
        error("Integral representation must be equal within each sub domain or 'auto', got %s." % (str(list(set(representations))),))
    elif representations:
        r, = representations
    else:
        r = "auto"

    # If it's still auto, try to determine which representation is best for these integrals
    if r == "auto":
        rs = set()
        for integral in ida.integrals:
            rs.add(_auto_select_representation(integral,
                                               form_data.unique_sub_elements,
                                               form_data.function_replace_map))
        # If any failed to work with tensor, don't use tensor
        if "tensor" in rs and len(rs) > 1:
            rs.remove("tensor")
        # The end result must be unique
        if len(rs) != 1:
            error("Failed to auto-select representation, rs=%s." % (str(list(rs)),))
        r, = rs
        info("representation:    auto --> %s" % r)
    else:
        info("representation:    %s" % r)

    return r


def _attach_integral_metadata(form_data, parameters):
    "Attach integral metadata"
    # TODO: A nicer data flow would avoid modifying the form_data at all.

    # Recognized metadata keys
    metadata_keys = ("representation", "quadrature_degree", "quadrature_rule")
    metadata_parameters = {key: parameters[key] for key in metadata_keys if key in parameters}

    # Iterate over integral collections
    quad_schemes = []
    for ida in form_data.integral_data:
        # Iterate over integrals

        # Start with default values of integral metadata
        # (these will be either the FFC defaults, globally modified defaults,
        #  or overrides explicitly passed by the user to e.g. assemble())
        integral_metadatas = [copy.deepcopy(metadata_parameters)
                              for integral in ida.integrals]

        # Update with integral specific overrides
        for i, integral in enumerate(ida.integrals):
            integral_metadatas[i].update(integral.metadata() or {})

        # Determine representation, must be equal for all integrals on same subdomain
        r = _determine_representation(integral_metadatas, ida, form_data, parameters)
        for i, integral in enumerate(ida.integrals):
            integral_metadatas[i]["representation"] = r
        ida.metadata["representation"] = r

        # Determine automated updates to metadata values
        for i, integral in enumerate(ida.integrals):
            qr = _autoselect_quadrature_rule(integral_metadatas[i], integral, form_data)
            qd = _autoselect_quadrature_degree(integral_metadatas[i], integral, form_data)
            integral_metadatas[i]["quadrature_rule"] = qr
            integral_metadatas[i]["quadrature_degree"] = qd

        # Extract common metadata for integral collection
        qr = _extract_common_quadrature_rule(integral_metadatas)
        qd = _extract_common_quadrature_degree(integral_metadatas)
        ida.metadata["quadrature_rule"] = qr
        ida.metadata["quadrature_degree"] = qd

        # Add common num_cells (I believe this must be equal but I'm not that into this work)
        num_cells = set(md.get("num_cells") for md in integral_metadatas)
        if len(num_cells) != 1:
            error("Found integrals with different num_cells metadata on same subdomain: %s" % (str(list(num_cells)),))
        num_cells, = num_cells
        ida.metadata["num_cells"] = num_cells

        # Reconstruct integrals to avoid modifying the input integral,
        # which would affect the signature computation if the
        # integral was used again in the user program.
        # Modifying attributes of form_data.integral_data is less problematic
        # since it's lifetime is internal to the form compiler pipeline.
        for i, integral in enumerate(ida.integrals):
            ida.integrals[i] = integral.reconstruct(metadata=integral_metadatas[i])

        # Collect all quad schemes
        quad_schemes.extend([md["quadrature_rule"] for md in integral_metadatas])

    # Validate consistency of schemes for QuadratureElements
    # TODO: Can loosen up this a bit, only needs to be consistent
    # with the integrals that the elements are used in
    _validate_quadrature_schemes_of_elements(quad_schemes, form_data.unique_sub_elements)


def _validate_quadrature_schemes_of_elements(quad_schemes, elements):  # form_data):
    # Update scheme for QuadratureElements
    if quad_schemes and all_equal(quad_schemes):
        scheme = quad_schemes[0]
    else:
        scheme = "canonical"
        info("Quadrature rule must be equal within each sub domain, using %s rule." % scheme)
    for element in elements:
        if element.family() == "Quadrature":
            qs = element.quadrature_scheme()
            if qs != scheme:
                error("Quadrature element must have specified quadrature scheme (%s) equal to the integral (%s)." % (qs, scheme))


def _get_sub_elements(element):
    "Get sub elements."
    sub_elements = [element]
    if isinstance(element, MixedElement):
        for e in element.sub_elements():
            sub_elements += _get_sub_elements(e)
    elif isinstance(element, EnrichedElement):
        for e in element._elements:
            sub_elements += _get_sub_elements(e)
    return sub_elements


def _auto_select_representation(integral, elements, function_replace_map):
    """
    Automatically select a suitable representation for integral.
    Note that the selection is made for each integral, not for
    each term. This means that terms which are grouped by UFL
    into the same integral (if their measures are equal) will
    necessarily get the same representation.
    """
    # Use uflacs for non-affine meshes
    # NOTE: Need to pick the same default as in _extract_representation_family
    if _has_higher_order_geometry(integral):
        debug("Encountered higher-order mesh, picking uflacs representation.")
        return "uflacs"

    # Skip unsupported integration domain types
    if integral.integral_type() == "vertex":
        return "quadrature"

    # Get ALL sub elements, needed to check for restrictions of EnrichedElements.
    sub_elements = []
    for e in elements:
        sub_elements += _get_sub_elements(e)

    # Use quadrature representation if we have a quadrature element
    if any(e.family() == "Quadrature" for e in sub_elements):
        return "quadrature"

    # Estimate cost of tensor representation
    tensor_cost = estimate_cost(integral, function_replace_map)
    debug("Estimated cost of tensor representation: " + str(tensor_cost))

    # Use quadrature if tensor representation is not possible
    if tensor_cost == -1:
        return "quadrature"

    # Otherwise, select quadrature when cost is high
    if tensor_cost <= 3:
        return "tensor"
    else:
        return "quadrature"<|MERGE_RESOLUTION|>--- conflicted
+++ resolved
@@ -1,16 +1,7 @@
 # -*- coding: utf-8 -*-
-
-<<<<<<< HEAD
-This module implements the analysis/preprocessing of variational
-forms, including automatic selection of elements, degrees and
-form representation type.
-"""
 
 # Copyright (C) 2007-2016 Anders Logg, Martin Alnaes, Kristian B. Oelgaard,
 # and others
-=======
-# Copyright (C) 2007-2016 Anders Logg and Kristian B. Oelgaard
->>>>>>> 38b43507
 #
 # This file is part of FFC.
 #
@@ -26,13 +17,8 @@
 #
 # You should have received a copy of the GNU Lesser General Public License
 # along with FFC. If not, see <http://www.gnu.org/licenses/>.
-<<<<<<< HEAD
 
 from __future__ import absolute_import
-=======
-#
-# Modified by Marie E. Rognes, 2010
-# Modified by Martin Sandve Alnæs, 2013-2014
 
 """
 Compiler stage 1: Analysis
@@ -42,7 +28,6 @@
 forms, including automatic selection of elements, degrees and
 form representation type.
 """
->>>>>>> 38b43507
 
 import os
 import copy
